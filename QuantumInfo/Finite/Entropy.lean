import QuantumInfo.Finite.Braket
import QuantumInfo.Finite.CPTPMap
import ClassicalInfo.Entropy

/-!
Quantum notions of information and entropy.

We start with quantities of _entropy_, namely the von Neumann entropy and its derived quantities:
 * Quantum conditional entropy, `qConditionalEnt`
 * Quantum mutual information, `qMutualInfo`
 * Coherent information, `coherentInfo`
 * Quantum conditional mutual information, `qcmi`.
and then prove facts about them.

The second half of the file is quantities of _relative entropy_, namely the (standard) quantum relative
entropy, and generalizations.
-/

/- # TODO / Goals:

--QConditionalEnt chain rule

--Quantum discord

--Entanglement:
-- * Entanglement entropy
-- * Entanglement of formation
-- * Relative entropy of entanglement
-- * Squashed entanglement
-- * Negativity (+ facts here: https://www.quantiki.org/wiki/strong-sub-additivity)
-- * Distillable entanglement (One way, Two way, --> Coherent Information)
-- * Entanglement cost (!= EoF, prove; asymptotically == EoF.)
-- Bound entanglement (Prop)

-- https://arxiv.org/pdf/quant-ph/0406162

--https://en.wikipedia.org/wiki/Von_Neumann_entropy#Properties
--  in particular https://www.quantiki.org/wiki/strong-sub-additivity

--https://en.wikipedia.org/wiki/Quantum_relative_entropy#Relation_to_other_quantum_information_quantities

--QMutualInfo is symmetric

--TODO:
-- * Classical conditional entropy is nonnegative
-- * Not true of QConditionalS
-- * These measures track their classical values
-/

noncomputable section

variable {d d₁ d₂ d₃ : Type*}
variable [Fintype d] [Fintype d₁] [Fintype d₂] [Fintype d₃]
variable [DecidableEq d] [DecidableEq d₁] [DecidableEq d₂] [DecidableEq d₃]
variable {dA dB dC dA₁ dA₂ : Type*}
variable [Fintype dA] [Fintype dB] [Fintype dC] [Fintype dA₁] [Fintype dA₂]
variable [DecidableEq dA] [DecidableEq dB] [DecidableEq dC] [DecidableEq dA₁] [DecidableEq dA₂]

section entropy

/-- Von Neumann entropy of a mixed state. -/
def Sᵥₙ (ρ : MState d) : ℝ :=
  Hₛ (ρ.spectrum)

/-- The Quantum Conditional Entropy S(ρᴬ|ρᴮ) is given by S(ρᴬᴮ) - S(ρᴮ). -/
def qConditionalEnt (ρ : MState (dA × dB)) : ℝ :=
  Sᵥₙ ρ - Sᵥₙ ρ.traceLeft

/-- The Quantum Mutual Information I(A:B) is given by S(ρᴬ) + S(ρᴮ) - S(ρᴬᴮ). -/
def qMutualInfo (ρ : MState (dA × dB)) : ℝ :=
  Sᵥₙ ρ.traceLeft + Sᵥₙ ρ.traceRight - Sᵥₙ ρ

/-- The Quantum Conditional Mutual Information, I(A;C|B) = S(A|B) - S(A|BC). -/
def qcmi (ρ : MState (dA × dB × dC)) : ℝ :=
  qConditionalEnt ρ.assoc'.traceRight - qConditionalEnt ρ

/-- von Neumman entropy is nonnegative. -/
theorem Sᵥₙ_nonneg (ρ : MState d) : 0 ≤ Sᵥₙ ρ :=
  Hₛ_nonneg _

/-- von Neumman entropy is at most log d. -/
theorem Sᵥₙ_le_log_d (ρ : MState d) : Sᵥₙ ρ ≤ Real.log (Finset.card Finset.univ (α := d)):=
  Hₛ_le_log_d _

/-- von Neumman entropy of pure states is zero. -/
@[simp]
theorem Sᵥₙ_of_pure_zero (ψ : Ket d) : Sᵥₙ (MState.pure ψ) = 0 := by
  obtain ⟨i, hi⟩ := MState.spectrum_pure_eq_constant ψ
  rw [Sᵥₙ, hi, Hₛ_constant_eq_zero]

end entropy

section relative_entropy

/-!
To do relative entropies, we start with the _sandwiched Renyi Relative Entropy_ which is a nice general form.
Then instead of proving many theorems (like DPI, relabelling, additivity, etc.) several times, we just prove
it for this one quantity, then it follows for other quantities (like the relative entropy) as a special case.

We could even imagine restructuring the file so that relative entropy comes first, then (some) properties
about other quantities can be derived, since they can pretty much all be expressed in terms of appropriate
special cases of relative entropies.
-/

/-- The Sandwiched Renyi Relative Entropy, defined with ln (nits). Note that at `α = 1` this definition
  switch to the standard Relative Entropy, for continuity. -/
def SandwichedRelRentropy [Fintype d] (α : ℝ) (ρ σ : MState d) : ENNReal :=
  open ComplexOrder Classical in
  if σ.M.ker ≤ ρ.M.ker
  then (.ofNNReal ⟨
    if α = 1 then
      ρ.M.inner (HermitianMat.log ρ - HermitianMat.log σ)
    else
      ((ρ.M.conj (σ.M ^ ((1 - α)/(2 * α)) ).toMat) ^ α).trace.log / (α - 1)
    , by
      --Proof that this quantity is nonnegative
      sorry
     ⟩)
  else ⊤

notation "D̃_" α "(" ρ "‖" σ ")" => SandwichedRelRentropy α ρ σ

/-- The Sandwiched Renyi Relative entropy is additive when the inputs are product states -/
@[simp]
theorem sandwichedRelRentropy_additive (α) (ρ₁ σ₁ : MState d₁) (ρ₂ σ₂ : MState d₂) :
    D̃_ α(ρ₁ ⊗ ρ₂‖σ₁ ⊗ σ₂) = D̃_ α(ρ₁‖σ₁) + D̃_ α(ρ₂‖σ₂) := by
  dsimp [SandwichedRelRentropy]
  sorry
  -- split_ifs
  /-
  handle the kernels of tensor products
  log of ⊗ is (log A ⊗ I) + (I ⊗ log B)
  rinner distributes over sub and add
  rinner of ⊗ is mul of rinner
  -/

@[simp]
theorem sandwichedRelRentropy_relabel {α : ℝ} (ρ σ : MState d) (e : d₂ ≃ d) :
    D̃_ α(ρ.relabel e‖σ.relabel e) = D̃_ α(ρ‖σ) := by
<<<<<<< HEAD
  simp only [SandwichedRelRentropy, MState.relabel_M]
  rw [HermitianMat.ker_reindex_le_iff] --Why doesn't this `simp`? Because it's an if condition, I'm guessing
  simp
=======
  sorry
  /-
  unfold qRelativeEnt
  split_ifs with h₁ h₂ h₂
  · congr 2
    simp only [HermitianMat.inner, MState.relabel_m, RCLike.re_to_complex]
    congr 1
    --Push relabels through matrix log
    --Use the fact that Matrix.trace (m.submatrix ⇑e ⇑e) = Matrix.trace m
  rotate_right
  · rfl
  --The rest of this is about kernels of linear maps under equivs. Probably belongs elsewhere
  all_goals
    dsimp [MState.relabel] at h₁
    -- simp only [Matrix.toLin'_submatrix] at h₁
    -- have hbot : LinearMap.ker (LinearMap.funLeft ℂ ℂ ⇑e) = ⊥ := by
    --   apply LinearMap.ker_eq_bot_of_inverse
    --   rw [← LinearMap.funLeft_comp, Equiv.self_comp_symm]
    --   rfl
    -- rw [LinearMap.ker_comp_of_ker_eq_bot _ hbot, LinearMap.ker_comp] at h₁
    -- rw [LinearMap.ker_comp_of_ker_eq_bot _ hbot, LinearMap.ker_comp] at h₁
  -- case neg =>
  --   apply h₂
  --   have hsurj : Function.Surjective ⇑(LinearMap.funLeft ℂ ℂ ⇑e.symm) :=
  --     LinearMap.funLeft_surjective_of_injective _ _ _ e.symm.injective
  --   replace h₁ := Submodule.map_mono h₁ (f := LinearMap.funLeft ℂ ℂ ⇑e.symm)
  --   rw [Submodule.map_comap_eq_of_surjective hsurj] at h₁
  --   rw [Submodule.map_comap_eq_of_surjective hsurj] at h₁
  --   exact h₁
  -- case pos =>
  --   exact h₁ (Submodule.comap_mono h₂)
  -/
>>>>>>> 325bad1d

@[simp]
theorem sandwichedRelRentropy_self {d : Type*} [Fintype d] [DecidableEq d] {α : ℝ}
    (hα : 0 < α) (ρ : MState d) :
  --Technically this holds for all α except for `-1` and `0`. But those are stupid.
  --TODO: Maybe SandwichedRelRentropy should actually be defined differently for α = 0?
    D̃_ α(ρ‖ρ) = 0 := by
  simp? [SandwichedRelRentropy, NNReal.eq_iff] says
    simp only [SandwichedRelRentropy, le_refl, ↓reduceIte, sub_self, HermitianMat.inner_zero,
    ENNReal.coe_eq_zero, NNReal.eq_iff, NNReal.coe_mk, NNReal.coe_zero, ite_eq_left_iff,
    div_eq_zero_iff, Real.log_eq_zero]
  intro hα
  left; right; left
  rw [HermitianMat.pow_eq_cfc, HermitianMat.pow_eq_cfc]
  nth_rw 1 [← HermitianMat.cfc_id ρ.M]
  rw [HermitianMat.cfc_conj, ← HermitianMat.cfc_comp]
  conv =>
    enter [1, 1]
    equals ρ.M.cfc id =>
      apply HermitianMat.cfc_congr_of_zero_le ρ.zero_le
      intro i (hi : 0 ≤ i)
      simp
      rw [← Real.rpow_mul_natCast hi, ← Real.rpow_one_add' hi]
      · rw [← Real.rpow_mul hi]
        field_simp
        ring_nf
        exact Real.rpow_one i
      · field_simp; ring_nf; positivity
  simp

open ComplexOrder in
@[aesop (rule_sets := [finiteness]) unsafe apply]
theorem sandwichedRelEntropy_ne_top {α : ℝ} {d : Type*} [Fintype d] [DecidableEq d] {ρ σ : MState d}
    (hσ : σ.m.PosDef) : D̃_ α(ρ‖σ) ≠ ⊤ := by
  have h : σ.M.ker = ⊥ := hσ.toLin_ker_eq_bot
  simp [SandwichedRelRentropy, h]

@[fun_prop]
theorem sandwichedRelRentropy.continuousOn {d : Type*} [Fintype d] [DecidableEq d] (ρ σ : MState d) :
    ContinuousOn (fun α => D̃_ α(ρ‖σ)) (Set.Ioi 0) := by
  --If this turns out too hard, we just need `ContinousAt f 1`.
  --If that's still too hard, we really _just_ need that `(𝓝[≠] 1).tendsto f (f 1)`.
  sorry

/-- The Data Processing Inequality for the Sandwiched Renyi relative entropy.
Proved in `https://arxiv.org/pdf/1306.5920`. Seems kind of involved. -/
theorem sandwichedRenyiEntropy_DPI {d d₂ : Type*} [Fintype d] [DecidableEq d] [Fintype d₂] [DecidableEq d₂]
    {α : ℝ} (hα : 1 ≤ α) (ρ σ : MState d) (Φ : CPTPMap d d₂) : D̃_ α(Φ ρ‖Φ σ) ≤ D̃_ α(ρ‖σ) := by
  --If we want, we can prove this just for 1 < α, and then use continuity (above) to take the limit as
  -- α → 1.
  sorry

open Classical in
/-- The quantum relative entropy `𝐃(ρ‖σ) := Tr[ρ (log ρ - log σ)]`. -/
def qRelativeEnt (ρ σ : MState d) : ENNReal :=
  D̃_1(ρ‖σ)

notation "𝐃(" ρ "‖" σ ")" => qRelativeEnt ρ σ

/-- Quantum relative entropy as `Tr[ρ (log ρ - log σ)]` when supports are correct. -/
theorem qRelativeEnt_ker {ρ σ : MState d} (h : σ.M.ker ≤ ρ.M.ker) :
    𝐃(ρ‖σ).toEReal = ρ.M.inner (HermitianMat.log ρ - HermitianMat.log σ) := by
  simp [qRelativeEnt, SandwichedRelRentropy, h, EReal.coe_nnreal_eq_coe_real]

/-- The quantum relative entropy is unchanged by `MState.relabel` -/
@[simp]
theorem qRelativeEnt_relabel (ρ σ : MState d) (e : d₂ ≃ d) :
    𝐃(ρ.relabel e‖σ.relabel e) = 𝐃(ρ‖σ) := by
  simp [qRelativeEnt]

/-- "Formula for conversion from operator inequality to quantum relative entropy",
-- Proposition S17 of https://arxiv.org/pdf/2401.01926v2 -/
theorem qRelativeEnt_op_le {ρ σ : MState d} {α : ℝ} (hpos : 0 < α) (h : ρ.M ≤ α • σ.M) :
    𝐃(ρ‖σ) ≤ ENNReal.ofReal (Real.log α) := by
  sorry

@[gcongr]
theorem qRelEntropy_heq_congr {d₁ d₂ : Type u} [Fintype d₁] [DecidableEq d₁] [Fintype d₂] [DecidableEq d₂]
      {ρ₁ σ₁ : MState d₁} {ρ₂ σ₂ : MState d₂} (hd : d₁ = d₂) (hρ : ρ₁ ≍ ρ₂) (hσ : σ₁ ≍ σ₂) :
    𝐃(ρ₁‖σ₁) = 𝐃(ρ₂‖σ₂) := by
  rw [heq_iff_exists_eq_cast] at hρ hσ
  obtain ⟨_, rfl⟩ := hρ
  obtain ⟨_, rfl⟩ := hσ
  simp [← MState.relabel_cast _ hd]

/-- Quantum relative entropy when σ has full rank -/
theorem qRelativeEnt_rank {ρ σ : MState d} (h : σ.M.ker = ⊥) :
    (𝐃(ρ‖σ) : EReal) = ρ.M.inner (HermitianMat.log ρ - HermitianMat.log σ) := by
  apply qRelativeEnt_ker
  simp only [h, bot_le]

/-- The quantum relative entropy is additive when the inputs are product states -/
@[simp]
theorem qRelativeEnt_additive (ρ₁ σ₁ : MState d₁) (ρ₂ σ₂ : MState d₂) :
    𝐃(ρ₁ ⊗ ρ₂‖σ₁ ⊗ σ₂) = 𝐃(ρ₁‖σ₁) + 𝐃(ρ₂‖σ₂) := by
  simp [qRelativeEnt]

<<<<<<< HEAD
--PULLOUT
attribute [fun_prop] LowerSemicontinuous
attribute [fun_prop] LowerSemicontinuousOn
attribute [fun_prop] LowerSemicontinuous.lowerSemicontinuousOn

theorem _root_.IsCompact.exists_isMinOn_lowerSemicontinuousOn {α β : Type*}
  [LinearOrder α] [TopologicalSpace α] [TopologicalSpace β] [ClosedIicTopology α]
  {s : Set β} (hs : IsCompact s) (ne_s : s.Nonempty) {f : β → α} (hf : LowerSemicontinuousOn f s) :
    ∃ x ∈ s, IsMinOn f s x := by
  --Thanks Aristotle
  -- By the Extreme Value Theorem for lower semicontinuous functions on compact sets, there exists x in s such that f(x) is the minimum value of f on s.
  have h_extreme : ∃ x ∈ s, ∀ y ∈ s, f x ≤ f y := by
    by_contra! h;
    choose! g hg using h;
    -- For each $x \in s$, since $f$ is lower semicontinuous at $x$, there exists a neighborhood $U_x$ of $x$ such that $f(y) > f(g(x))$ for all $y \in U_x \cap s$.
    have h_neighborhood : ∀ x ∈ s, ∃ U : Set β, IsOpen U ∧ x ∈ U ∧ ∀ y ∈ U ∩ s, f y > f (g x) := by
      intro x hx;
      have := hf x hx;
      rcases mem_nhdsWithin_iff_exists_mem_nhds_inter.mp ( this ( f ( g x ) ) ( hg x hx |>.2 ) ) with ⟨ U, hU, hU' ⟩;
      exact ⟨ interior U, isOpen_interior, mem_interior_iff_mem_nhds.mpr hU, fun y hy => hU' ⟨ interior_subset hy.1, hy.2 ⟩ ⟩;
    choose! U hU using h_neighborhood;
    -- Since $s$ is compact, the open cover $\{U_x \cap s \mid x \in s\}$ has a finite subcover.
    obtain ⟨t, ht⟩ : ∃ t : Finset β, (∀ x ∈ t, x ∈ s) ∧ s ⊆ ⋃ x ∈ t, U x ∩ s := by
      -- Since $s$ is compact, the open cover $\{U_x \mid x \in s\}$ has a finite subcover.
      obtain ⟨t, ht⟩ : ∃ t : Finset β, (∀ x ∈ t, x ∈ s) ∧ s ⊆ ⋃ x ∈ t, U x := by
        exact hs.elim_nhds_subcover U fun x hx => IsOpen.mem_nhds ( hU x hx |>.1 ) ( hU x hx |>.2.1 );
      exact ⟨ t, ht.1, fun x hx => by rcases Set.mem_iUnion₂.1 ( ht.2 hx ) with ⟨ y, hy, hy' ⟩ ; exact Set.mem_iUnion₂.2 ⟨ y, hy, ⟨ hy', hx ⟩ ⟩ ⟩;
    -- Since $t$ is finite, there exists $x \in t$ such that $f(g(x))$ is minimal.
    obtain ⟨x, hx⟩ : ∃ x ∈ t, ∀ y ∈ t, f (g x) ≤ f (g y) := by
      apply_rules [ Finset.exists_min_image ];
      -- Since $s$ is nonempty, there exists some $y \in s$.
      obtain ⟨y, hy⟩ : ∃ y, y ∈ s := ne_s;
      exact Exists.elim ( Set.mem_iUnion₂.1 ( ht.2 hy ) ) fun x hx => ⟨ x, hx.1 ⟩;
    obtain ⟨ y, hy ⟩ := ht.2 ( hg x ( ht.1 x hx.1 ) |>.1 );
    simp_all only [Set.mem_inter_iff, and_self, and_true, gt_iff_lt, and_imp, Set.mem_range]
    obtain ⟨left, right⟩ := ht
    obtain ⟨left_1, right_1⟩ := hx
    obtain ⟨⟨w, rfl⟩, right_2⟩ := hy
    simp_all only [Set.mem_iUnion, Set.mem_inter_iff, and_true, exists_prop]
    obtain ⟨left_2, right_2⟩ := right_2
    exact lt_irrefl _ ( lt_of_le_of_lt ( right_1 _ left_2 ) ( hU _ ( left _ left_2 ) |>.2.2 _ right_2 ( hg _ ( left _ left_1 ) ) ) );
  -- By definition of IsMinOn, we need to show that for all y in s, f(x) ≤ f(y). This is exactly what h_extreme provides.
  obtain ⟨x, hx_s, hx_min⟩ := h_extreme;
  use x, hx_s;
  exact hx_min


/-- Relative entropy is lower semicontinuous (in each argument, actually, but we only need in the
latter here). Will need the fact that all the cfc / eigenvalue stuff is continuous, plus
carefully handling what happens with the kernel subspace, which will make this a pain. -/
@[fun_prop]
theorem qRelativeEnt.LowerSemicontinuous (ρ : MState d) : LowerSemicontinuous fun σ => 𝐃(ρ‖σ) := by
  sorry

/-- Joint convexity of Quantum relative entropy. We can't state this with `ConvexOn` because that requires
an `AddCommMonoid`, which `MState`s are not. Instead we state it with `Mixable`.

TODO:
 * Add the `Mixable` instance that infers from the `Coe` so that the right hand side can be written as
`p [𝐃(ρ₁‖σ₁) ↔ 𝐃(ρ₂‖σ₂)]`
 * Define (joint) convexity as its own thing - a `ConvexOn` for `Mixable` types.
 * Maybe, more broadly, find a way to make `ConvexOn` work with the subset of `Matrix` that corresponds to `MState`.
-/
theorem qRelativeEnt_joint_convexity :
  ∀ (ρ₁ ρ₂ σ₁ σ₂ : MState d), ∀ (p : Prob),
    𝐃(p [ρ₁ ↔ ρ₂]‖p [σ₁ ↔ σ₂]) ≤ p * 𝐃(ρ₁‖σ₁) + (1 - p) * 𝐃(ρ₂‖σ₂) := by
=======
attribute [fun_prop] LowerSemicontinuous

/-- Relative entropy is continuous (in each argument, actually, but we only need in the
latter here). Will need the fact that all the cfc / eigenvalue stuff is continuous, which
is going to make this a pain. -/
@[fun_prop]
theorem qRelativeEnt.LowerSemicontinuous (ρ : MState d) : LowerSemicontinuous fun σ => 𝐃(ρ‖σ) := by
>>>>>>> 325bad1d
  sorry

@[simp]
theorem qRelEntropy_self {d : Type*} [Fintype d] [DecidableEq d] (ρ : MState d) :
    𝐃(ρ‖ρ) = 0 := by
  simp [qRelativeEnt]

open ComplexOrder in
@[aesop (rule_sets := [finiteness]) unsafe apply]
theorem qRelativeEnt_ne_top {d : Type*} [Fintype d] [DecidableEq d] {ρ σ : MState d}
    (hσ : σ.m.PosDef) : 𝐃(ρ‖σ) ≠ ⊤ := by
  rw [qRelativeEnt]
  finiteness

end relative_entropy<|MERGE_RESOLUTION|>--- conflicted
+++ resolved
@@ -137,44 +137,9 @@
 @[simp]
 theorem sandwichedRelRentropy_relabel {α : ℝ} (ρ σ : MState d) (e : d₂ ≃ d) :
     D̃_ α(ρ.relabel e‖σ.relabel e) = D̃_ α(ρ‖σ) := by
-<<<<<<< HEAD
   simp only [SandwichedRelRentropy, MState.relabel_M]
   rw [HermitianMat.ker_reindex_le_iff] --Why doesn't this `simp`? Because it's an if condition, I'm guessing
   simp
-=======
-  sorry
-  /-
-  unfold qRelativeEnt
-  split_ifs with h₁ h₂ h₂
-  · congr 2
-    simp only [HermitianMat.inner, MState.relabel_m, RCLike.re_to_complex]
-    congr 1
-    --Push relabels through matrix log
-    --Use the fact that Matrix.trace (m.submatrix ⇑e ⇑e) = Matrix.trace m
-  rotate_right
-  · rfl
-  --The rest of this is about kernels of linear maps under equivs. Probably belongs elsewhere
-  all_goals
-    dsimp [MState.relabel] at h₁
-    -- simp only [Matrix.toLin'_submatrix] at h₁
-    -- have hbot : LinearMap.ker (LinearMap.funLeft ℂ ℂ ⇑e) = ⊥ := by
-    --   apply LinearMap.ker_eq_bot_of_inverse
-    --   rw [← LinearMap.funLeft_comp, Equiv.self_comp_symm]
-    --   rfl
-    -- rw [LinearMap.ker_comp_of_ker_eq_bot _ hbot, LinearMap.ker_comp] at h₁
-    -- rw [LinearMap.ker_comp_of_ker_eq_bot _ hbot, LinearMap.ker_comp] at h₁
-  -- case neg =>
-  --   apply h₂
-  --   have hsurj : Function.Surjective ⇑(LinearMap.funLeft ℂ ℂ ⇑e.symm) :=
-  --     LinearMap.funLeft_surjective_of_injective _ _ _ e.symm.injective
-  --   replace h₁ := Submodule.map_mono h₁ (f := LinearMap.funLeft ℂ ℂ ⇑e.symm)
-  --   rw [Submodule.map_comap_eq_of_surjective hsurj] at h₁
-  --   rw [Submodule.map_comap_eq_of_surjective hsurj] at h₁
-  --   exact h₁
-  -- case pos =>
-  --   exact h₁ (Submodule.comap_mono h₂)
-  -/
->>>>>>> 325bad1d
 
 @[simp]
 theorem sandwichedRelRentropy_self {d : Type*} [Fintype d] [DecidableEq d] {α : ℝ}
@@ -272,7 +237,6 @@
     𝐃(ρ₁ ⊗ ρ₂‖σ₁ ⊗ σ₂) = 𝐃(ρ₁‖σ₁) + 𝐃(ρ₂‖σ₂) := by
   simp [qRelativeEnt]
 
-<<<<<<< HEAD
 --PULLOUT
 attribute [fun_prop] LowerSemicontinuous
 attribute [fun_prop] LowerSemicontinuousOn
@@ -327,29 +291,6 @@
 theorem qRelativeEnt.LowerSemicontinuous (ρ : MState d) : LowerSemicontinuous fun σ => 𝐃(ρ‖σ) := by
   sorry
 
-/-- Joint convexity of Quantum relative entropy. We can't state this with `ConvexOn` because that requires
-an `AddCommMonoid`, which `MState`s are not. Instead we state it with `Mixable`.
-
-TODO:
- * Add the `Mixable` instance that infers from the `Coe` so that the right hand side can be written as
-`p [𝐃(ρ₁‖σ₁) ↔ 𝐃(ρ₂‖σ₂)]`
- * Define (joint) convexity as its own thing - a `ConvexOn` for `Mixable` types.
- * Maybe, more broadly, find a way to make `ConvexOn` work with the subset of `Matrix` that corresponds to `MState`.
--/
-theorem qRelativeEnt_joint_convexity :
-  ∀ (ρ₁ ρ₂ σ₁ σ₂ : MState d), ∀ (p : Prob),
-    𝐃(p [ρ₁ ↔ ρ₂]‖p [σ₁ ↔ σ₂]) ≤ p * 𝐃(ρ₁‖σ₁) + (1 - p) * 𝐃(ρ₂‖σ₂) := by
-=======
-attribute [fun_prop] LowerSemicontinuous
-
-/-- Relative entropy is continuous (in each argument, actually, but we only need in the
-latter here). Will need the fact that all the cfc / eigenvalue stuff is continuous, which
-is going to make this a pain. -/
-@[fun_prop]
-theorem qRelativeEnt.LowerSemicontinuous (ρ : MState d) : LowerSemicontinuous fun σ => 𝐃(ρ‖σ) := by
->>>>>>> 325bad1d
-  sorry
-
 @[simp]
 theorem qRelEntropy_self {d : Type*} [Fintype d] [DecidableEq d] (ρ : MState d) :
     𝐃(ρ‖ρ) = 0 := by
