--- conflicted
+++ resolved
@@ -309,27 +309,6 @@
   · intro a_1
     simp_all only [RingHom.id_apply, Finset.mem_univ, not_true_eq_false]
 
-<<<<<<< HEAD
-=======
-/-- Choi's theorem on completely positive maps: A map `IsCompletelyPositive` iff its Choi Matrix is PSD. -/
-theorem _root_.MatrixMap.choi_PSD_iff_CP_map [DecidableEq A] (M : MatrixMap A B ℂ) :
-    M.IsCompletelyPositive ↔ M.choi_matrix.PosSemidef := by
-  by_cases hA : Nonempty A
-  · constructor
-    · intro hcp
-      rw [choi_matrix_state_rep]
-      apply Matrix.PosSemidef.smul _ (ha := by positivity)
-      exact of_Fintype hcp A (MState.pure (Ket.MES A)).pos
-    · sorry
-  · simp at hA
-    have : M = 0 := Subsingleton.elim M 0
-    subst M
-    have hx (x : B × A → ℂ) : x = 0 := Subsingleton.elim x 0
-    simp [Matrix.PosSemidef, Matrix.IsHermitian, IsCompletelyPositive,
-      MatrixMap.IsPositive, hx]
-    ext
-    simp [choi_matrix] --TODO: `choi_matrix 0 = 0` as simp
-
 --TODO: Where to put this definition?
 /-- The linear map of conjugating a matrix by another, `x → y * x * yᴴ`. -/
 @[simps]
@@ -343,7 +322,6 @@
     conj y = mulRightLinearMap B R y.conjTranspose ∘ₗ mulLeftLinearMap A R y := by
   ext1; simp
 
->>>>>>> fcc7bd51
 /-- The act of conjugating (not necessarily by a unitary, just by any matrix at all) is completely positive. -/
 theorem conj_isCompletelyPositive (M : Matrix B A R) : (conj M).IsCompletelyPositive := by
   intro n m h
