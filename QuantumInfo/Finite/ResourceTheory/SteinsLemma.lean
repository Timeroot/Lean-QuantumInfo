/-
Copyright (c) 2025 Alex Meiburg. All rights reserved.
Released under MIT license as described in the file LICENSE.
Authors: Alex Meiburg, Leonardo A. Lessa, Rodolfo R. Soldati
-/
import QuantumInfo.Finite.ResourceTheory.FreeState
import QuantumInfo.Finite.ResourceTheory.HypothesisTesting
import QuantumInfo.Finite.Pinching
import QuantumInfo.ForMathlib.Matrix

import Mathlib.Tactic.Bound

open NNReal
open scoped ENNReal
open ComplexOrder
open Topology
open scoped Prob
open scoped OptimalHypothesisRate
open ResourcePretheory
open FreeStateTheory
open UnitalPretheory
open UnitalFreeStateTheory

namespace SteinsLemma

variable {ι : Type*} [UnitalFreeStateTheory ι]
variable {i : ι}

/-- The \tilde{σ}_n defined in Lemma 6, also in equation (S40) in Lemma 7. -/
noncomputable def Lemma6_σn (m : ℕ) (σf : MState (H i)) (σₘ : MState (H (i ^ m))) : (n : ℕ) → MState (H (i ^ n)) :=
  fun n ↦ (σₘ⊗^S[n / m] ⊗ᵣ σf⊗^S[n % m]).relabel <| .cast <| congrArg H (by
    rw [← pow_mul, ← spacePow_add, Nat.div_add_mod n m]
  )

theorem Lemma6_σn_IsFree {σ₁ : MState (H i)} {σₘ : (m : ℕ) → MState (H (i ^ m))} (hσ₁_free : IsFree σ₁)
    (hσₘ : ∀ (m : ℕ), σₘ m ∈ IsFree) (m n : ℕ) : Lemma6_σn m σ₁ (σₘ m) n ∈ IsFree := by
  rw [Lemma6_σn, relabel_cast_isFree]
  · apply free_prod --pick a better name / alias for this
    · exact (hσₘ m).npow (n / m)
    · exact hσ₁_free.npow (n % m)
  · rw [← pow_mul, ← spacePow_add, Nat.div_add_mod n m]

--PULLOUT.
--PR? This is "not specific to our repo", but might be a bit too specialized to be in Mathlib. Not sure.
--Definitely would need to clean up the proof first
theorem extracted_limsup_inequality (z : ℝ≥0∞) (hz : z ≠ ⊤) (y x : ℕ → ℝ≥0∞) (h_lem5 : ∀ (n : ℕ), x n ≤ y n + z)
    : Filter.atTop.limsup (fun n ↦ x n / n) ≤ Filter.atTop.limsup (fun n ↦ y n / n) := by
  --Thanks Aristotle!
  simp? [Filter.limsup_eq] says simp only [Filter.limsup_eq, Filter.eventually_atTop,
    ge_iff_le, le_sInf_iff, Set.mem_setOf_eq, forall_exists_index]
  -- Taking the limit superior of both sides of the inequality x n / n ≤ y_n / n + z / n, we
  -- get limsup x n / n ≤ limsup (y n / n + z / n).
  intro b n h_bn
  have h_le : ∀ m ≥ n, x m / (m : ℝ≥0∞) ≤ b + z / (m : ℝ≥0∞) := by
    intro m hm
    grw [← h_bn m hm, ← ENNReal.add_div, h_lem5 m]
  -- Since z is finite, we have lim z / n = 0.
  have h_z_div_n_zero : Filter.atTop.Tendsto (fun n : ℕ ↦ z / (n : ℝ≥0∞)) (𝓝 0) := by
    rw [ENNReal.tendsto_nhds_zero]
    intro ε hε
    rw [gt_iff_lt, ENNReal.lt_iff_exists_real_btwn] at hε
    rcases hε with ⟨ε', hε₁, hε₂⟩
    rw [ENNReal.ofReal_pos] at hε₂
    -- Since z is finite, we can choose k such that for all b ≥ k, z ≤ b * ε'.
    obtain ⟨k, hk⟩ : ∃ k : ℕ, ∀ b ≥ k, z ≤ b * ENNReal.ofReal ε' := by
      rcases ENNReal.lt_iff_exists_real_btwn.mp (show z < ⊤ by finiteness) with ⟨a, _, ha, _⟩
      use ⌈a / ε'⌉₊
      intro n hn
      grw [ha.le, ← ENNReal.ofReal_natCast, ← ENNReal.ofReal_mul (by positivity)]
      gcongr
      nlinarith [Nat.ceil_le.mp hn, mul_div_cancel₀ a hε₂.1.ne']
    -- Since z ≤ b * ε' for all b ≥ k, dividing both sides by b (which is positive) gives z / b ≤ ε'.
    rw [Filter.eventually_atTop]
    use k + 1
    intros b _
    grw [ENNReal.div_le_iff_le_mul (by aesop) (by simp), hk b (by omega), mul_comm, hε₂.right.le]
  refine le_of_forall_pos_le_add fun ε hε ↦ ?_
  rcases Filter.eventually_atTop.mp (h_z_div_n_zero.eventually <| gt_mem_nhds hε) with ⟨m, hm⟩
  apply sInf_le
  use n + m
  intro n hn
  grw [h_le n (by omega), (hm n (by omega)).le]


--PULLOUT and PR
open Filter in
/-- Like `Filter.tendsto_add_atTop_iff_nat`, but with nat subtraction. -/
theorem _root_.Filter.tendsto_sub_atTop_iff_nat {α : Type*} {f : ℕ → α} {l : Filter α} (k : ℕ) :
    Tendsto (fun (n : ℕ) ↦ f (n - k)) atTop l ↔ Tendsto f atTop l :=
  show Tendsto (f ∘ fun n ↦ n - k) atTop l ↔ Tendsto f atTop l by
    rw [← tendsto_map'_iff, map_sub_atTop_eq_nat]

--PULLOUT and PR
open ENNReal Filter in
/-- Sort of dual to `ENNReal.tendsto_const_sub_nhds_zero_iff`. Takes a substantially different form though, since
we don't actually have equality of the limits, or even the fact that the other one converges, which is why we
need to use `limsup`. -/
theorem _root_.ENNReal.tendsto_sub_const_nhds_zero_iff {α : Type*} {l : Filter α} {f : α → ℝ≥0∞} {a : ℝ≥0∞}
    : Tendsto (f · - a) l (𝓝 0) ↔ limsup f l ≤ a := by
  rcases eq_or_ne a ⊤ with rfl | ha
  · simp [tendsto_const_nhds]
  rw [ENNReal.tendsto_nhds_zero, limsup_le_iff']
  simp only [tsub_le_iff_left]
  constructor
  · intro h y hy
    specialize h (y - a) (tsub_pos_of_lt hy)
    rwa [add_comm, tsub_add_cancel_of_le hy.le] at h
  · intro h ε hε
    exact h (a + ε) (lt_add_right ha hε.ne')

--Didn't end up actually needing this for the proof, but I suppose it's a good fact to have
--all the same. On the 1D Hilbert space, the optimal hypothesis testing rate is simply 1 - ε,
--since there's nothing to learn. (More generally this would hold whenever ρ=σ.)
--PULLOUT to HypothesisTesting.lean
theorem optimalHypothesisRate_unique {d : Type*} [Fintype d] [DecidableEq d]
    (ε : Prob) (ρ σ : MState d) [Unique d] : β_ ε(ρ‖{σ}) = 1 - ε := by
  obtain rfl := Unique.eq_default ρ
  obtain rfl := Unique.eq_default σ
  rw [OptimalHypothesisRate.of_singleton]
  apply le_antisymm
  · refine iInf_le_of_le ⟨((1 - ε : Prob) : ℝ) • 1, ⟨?_, ?_, ?_⟩⟩ ?_
    · simp [MState.exp_val_sub]
    · apply smul_nonneg ?_ zero_le_one
      simp
    · apply smul_le_of_le_one_left zero_le_one
      simp
    · simp [-Prob.coe_one_minus]
  · simp
    intro a ha he1 ha0 ha1
    rw [MState.exp_val_sub, MState.exp_val_one, tsub_le_iff_right] at he1
    rw [← tsub_le_iff_left, ← Prob.coe_one_minus] at he1
    exact he1

/-- Lemma 6 from the paper.
We _did_ end up doing the version that "works also in the case of ε = 0", which is nice.
-/
private theorem Lemma6 {m : ℕ} (hm : 0 < m) (ρ σf : MState (H i)) (σₘ : MState (H (i ^ m)))
    (hσf : σf.m.PosDef) {ε : Prob} (hε : ε < 1) :
  Filter.atTop.limsup (fun n ↦ —log β_ ε(ρ⊗^S[n]‖{Lemma6_σn m σf σₘ n}) / n) ≤ 𝐃(ρ⊗^S[m]‖σₘ) / m
  := by

  set σn := Lemma6_σn m σf σₘ with hσn

  have h_add : ∀ α n, D̃_ α(ρ⊗^S[n]‖σn n) = (n/m : ℕ) * D̃_ α(ρ⊗^S[m]‖σₘ) + (n%m : ℕ) * D̃_ α(ρ‖σf):= by
    --"Break apart" σn, and apply additivity of `SandwichedRelRentropy`.
    intro α n
    rw [hσn, Lemma6_σn]
    have hnm_add := Nat.div_add_mod n m
    rw [statePow_rw hnm_add.symm, statePow_add_relabel]
    have hnm_eq : (i ^ (m * (n / m)) * i ^ (n % m)) = (i ^ m) ^ (n / m) * i ^ (n % m) := by
      rw [pow_mul]
    have h_Hn_eq : H (i ^ n) = H ((i ^ m) ^ (n / m) * i ^ (n % m)) := by
      rw [← pow_mul, ← pow_add, hnm_add]
    simp only [MState.relabel_relabel, Equiv.cast_trans]
    rw [← sandwichedRelRentropy_statePow]
    rw [← sandwichedRelRentropy_statePow]
    rw [← sandwichedRelRentropy_prodRelabel]

    gcongr
    · rw [MState.eq_relabel_iff]
      simp only [MState.relabel_relabel, Equiv.cast_symm, Equiv.cast_trans]
      rw [prodRelabel_relabel_cast_prod _ _ _ ((pow_mul ..).symm) rfl]
      congr
      rw [statePow_mul_relabel]
      simp
    · simp

  --This will probably need 1 < α actually
  have h_α : ∀ α, (1 < α) → Filter.atTop.limsup (fun n ↦ —log β_ ε(ρ⊗^S[n]‖{σn n}) / n) ≤
      D̃_ α(ρ⊗^S[m]‖σₘ) / m := by
    intro α hα
    apply le_of_le_of_eq (b := Filter.atTop.limsup (fun n ↦ D̃_ α(ρ⊗^S[n]‖σn n) / n))
    · --Apply the "[81] Lemma 5" to ρ⊗^n and σn
      have h_lem5 (n) := OptimalHypothesisRate.Ref81Lem5 (ρ⊗^S[n]) (σn n) ε hε α hα

      --Upper-bound β on the LHS with this lemma
      --Distribute the limsup over subtraction
      --The term on the right is a constant, divided by n, which converges to zero.
      --Dropping that leaves the identity
      generalize_proofs pf1 pf2 at h_lem5
      let x n :=  —log β_ ε(ρ⊗^S[n]‖{σn n})
      let y n := D̃_ α(ρ⊗^S[n]‖σn n)
      set z := —log (1 - ε) * (ENNReal.ofNNReal ⟨α, pf1⟩) / (ENNReal.ofNNReal ⟨α - 1, pf2⟩)

      have hz : z ≠ ⊤ := by
        unfold z
        have hz1 : —log (1 - ε) ≠ ⊤ := by
          --TODO: should be `bound`, ideally
          simp [Subtype.eq_iff]
          have : (ε : ℝ) < 1 := hε
          linarith
        have hz2 : (ENNReal.ofNNReal ⟨α - 1, pf2⟩) ≠ 0 := by
          --TODO: should be `bound`, ideally
          simp [NNReal.eq_iff]
          linarith
        finiteness

      change ∀ n, x n ≤ y n + z at h_lem5
      change Filter.atTop.limsup (fun n ↦ x n / n) ≤ Filter.atTop.limsup (fun n ↦ y n / n)
      exact extracted_limsup_inequality z hz y x h_lem5

    · suffices Filter.atTop.Tendsto (fun n ↦ D̃_ α(ρ⊗^S[n]‖σn n) / n)  (𝓝 (D̃_ α(ρ⊗^S[m]‖σₘ) / m))by
        exact this.limsup_eq
      conv =>
        enter [1,n]
        equals ((↑(n / m) * D̃_ α(ρ⊗^S[m]‖σₘ)) / n + (↑(n % m) * D̃_ α(ρ‖σf)) / n) =>
          simp_rw [h_add, ENNReal.add_div]
      conv => enter [3,1]; apply (add_zero _).symm
      apply Filter.Tendsto.add
      · simp_rw [div_eq_mul_inv, mul_comm, ← mul_assoc]
        conv =>
          enter [3,1]
          apply (one_mul _).symm
        rw [← mul_assoc]
        cases D̃_ α(ρ⊗^S[m]‖σₘ)
        · simp
          --This is true for all x past m.
          apply tendsto_nhds_of_eventually_eq
          refine Filter.eventually_atTop.mpr ?_
          use m
          intros
          rw [ENNReal.mul_top]
          apply (ENNReal.mul_pos ?_ ?_).ne'
          · simp only [ne_eq, ENNReal.inv_eq_zero, ENNReal.natCast_ne_top, not_false_eq_true]
          · simp
            omega
        · rename_i v
          suffices Filter.atTop.Tendsto (fun x ↦ (x:ℝ)⁻¹ * ↑(x / m) * (v:ℝ) : ℕ → ℝ) (𝓝 ((1 / m) * (v : ℝ))) by
            --Similar to the "convert ENNReal.tendsto_ofReal this" below. Just push casts through
            convert ENNReal.tendsto_ofReal this
            · rename_i x
              cases x
              · simp
              rw [ENNReal.ofReal_mul (by positivity), ENNReal.ofReal_mul (by positivity), ENNReal.ofReal_inv_of_pos (by positivity)]
              simp
              norm_cast
            · rw [ENNReal.ofReal_mul (by positivity), one_div, ENNReal.ofReal_inv_of_pos (by positivity)]
              simp
          exact (Filter.Tendsto_inv_nat_mul_div_real m).mul tendsto_const_nhds
      · suffices Filter.atTop.Tendsto (fun x ↦ (x % m : ℕ) * (D̃_ α(ρ‖σf)).toReal / x) (𝓝 0) by
          --Convert a Tendsto over ENNReal to one over Real
          convert ENNReal.tendsto_ofReal this
          · rename_i x
            cases x
            · simp
            rw [ENNReal.ofReal_div_of_pos (by positivity), ENNReal.ofReal_mul (by positivity)]
            congr
            · simp
            · rw [ENNReal.ofReal_toReal (by finiteness)]
            · rw [ENNReal.ofReal_natCast]
          · simp
        apply bdd_le_mul_tendsto_zero (b := 0) (B := m * D̃_ α(ρ‖σf).toReal)
        · exact Filter.Eventually.of_forall (fun _ ↦ by positivity)
        · apply Filter.Eventually.of_forall (fun _ ↦ ?_)
          exact mul_le_mul_of_nonneg_right (mod_cast (Nat.mod_lt _ hm).le) (by positivity)
        · exact tendsto_inverse_atTop_nhds_zero_nat

  --Take the limit as α → 1.
  replace h_α : Filter.atTop.limsup (fun n ↦ —log β_ ε(ρ⊗^S[n]‖{σn n}) / n) ≤ 𝐃(ρ⊗^S[m]‖σₘ) / m := by
    refine ge_of_tendsto (x :=  (𝓝[>] 1)) ?_ (eventually_nhdsWithin_of_forall h_α)
    apply tendsto_nhdsWithin_of_tendsto_nhds
    convert ContinuousAt.tendsto ?_ using 3
    have _ := ENNReal.continuous_div_const m (by positivity)
    have _ := (sandwichedRelRentropy.continuousOn (ρ⊗^S[m]) σₘ).continuousAt (Ioi_mem_nhds zero_lt_one)
    fun_prop

  exact h_α

section Lemma7

open MatrixMap
open Matrix
open PosSemidef

variable {dIn dOut : Type*} [Fintype dIn] [Fintype dOut] [DecidableEq dIn] [DecidableEq dOut] {R : Type*}

-- TODO: Commutation and order relations about `proj_le` specified in the text
-- between Eqs. (S77) and (S78)

open scoped HermitianMat in
theorem LemmaS2liminf {ε3 : Prob} {ε4 : ℝ≥0} (hε4 : 0 < ε4)
  {d : ℕ → Type*} [∀ n, Fintype (d n)] [∀ n, DecidableEq (d n)] (ρ : (n : ℕ) → MState (d n)) (σ : (n : ℕ) → MState (d n))
  {Rinf : ℝ≥0} (hRinf : Rinf ≥ Filter.atTop.liminf (fun (n : ℕ) ↦ —log β_ ε3(ρ n‖{σ n}) / n))
  :
  (Filter.atTop.liminf (fun (n : ℕ) ↦ {(ρ n).M ≥ₚ (Real.exp (n * (Rinf + ε4))) • (σ n).M}.inner (ρ n)) ≤ 1 - ε3)
  := by
  by_contra h
  push_neg at h
  replace h := Filter.eventually_lt_of_lt_liminf h ?_
  · replace h := Filter.eventually_atTop.mp h
    obtain ⟨n₀, h⟩ := h
    --Can assume that n₀ is positive. Then we don't have to worry about nonzero values down the line
    wlog hn₀ : 0 < n₀
    · exact this hε4 ρ σ hRinf 1 (fun b hb ↦ h _ <| by omega) zero_lt_one
    let T (n : ℕ) := {(ρ n).M ≥ₚ (Real.exp (n * (Rinf + ε4))) • (σ n).M}
    have hT : ∀ n ≥ n₀, (ρ n).exp_val (1 - (T n)) ≤ ε3 := fun n hn ↦ by -- Eq (S23)
      unfold MState.exp_val T
      rw [HermitianMat.inner_left_sub, HermitianMat.inner_one, MState.tr,
        HermitianMat.inner_comm, tsub_le_iff_right, add_comm, ← tsub_le_iff_right]
      apply le_of_lt
      exact h n hn
    have hβ : ∀ n ≥ n₀, β_ ε3(ρ n‖{σ n}) ≤ Real.exp (-n * (Rinf + ε4)) := fun n hn ↦ by -- Eq (S25)
      open HermitianMat in
      calc
        β_ ε3(ρ n‖{σ n}) ≤ (σ n).exp_val (T n) := by
          have hβ' := OptimalHypothesisRate.singleton_le_exp_val (σ := σ n) (T n) (hT n hn) ⟨proj_le_nonneg _ _, proj_le_le_one _ _⟩
          simp only [Subtype.coe_le_coe.mpr hβ']
        _ <= (T n).inner (Real.exp (-n * (Rinf + ε4)) • (ρ n).M) := by
          rw [← mul_le_mul_iff_right₀ (Real.exp_pos ((n * (Rinf + ε4)))), HermitianMat.inner_smul, neg_mul, Real.exp_neg]
          simp only [isUnit_iff_ne_zero, ne_eq, Real.exp_ne_zero, not_false_eq_true,
            IsUnit.mul_inv_cancel_left]
          rw [MState.exp_val, HermitianMat.inner_comm, ← HermitianMat.inner_smul]
          unfold T
          exact proj_le_inner_le (Real.exp (n * (Rinf + ε4)) • (σ n).M) (ρ n).M
        _ <= Real.exp (-n * (Rinf + ε4)) := by
          simp [HermitianMat.inner_smul]
          rw [mul_comm]
          apply (mul_le_iff_le_one_left (Real.exp_pos (-(n * (Rinf + ε4))))).mpr
          rw [HermitianMat.inner_comm, ← MState.exp_val]
          exact MState.exp_val_le_one (proj_le_le_one _ _) (ρ n)
    have h' : ∀ n ≥ n₀, Rinf + ε4 ≤ —log β_ ε3(ρ n‖{σ n}) / n:= fun n hn ↦ by -- Eq (S26)
      have : 0 < n := by order
      have hn1 : (n : ℝ≥0∞) ≠ 0 := by positivity
      have hn2 : (n : ℝ≥0∞) ≠ ⊤ := by finiteness
      have hh : n * (Rinf + ε4) = ENNReal.ofReal (n * (Rinf + ε4)) := by
        simp only [Nat.cast_nonneg, ENNReal.ofReal_mul, ENNReal.ofReal_natCast, zero_le_coe,
          ENNReal.ofReal_add, ENNReal.ofReal_coe_nnreal]
      apply (ENNReal.mul_le_mul_left (a := n) (b := Rinf + ε4) (c := —log β_ ε3(ρ n‖{σ n}) / n) hn1 hn2).mp
      rw [ENNReal.mul_div_cancel hn1 hn2, hh]
      apply Prob.le_negLog_of_le_exp
      rw [← neg_mul]
      exact hβ n hn
    have hf : ∀ᶠ (n : ℕ) in Filter.atTop, Rinf + ε4 ≤ —log β_ ε3(ρ n‖{σ n}) / n := by
      rw [Filter.eventually_atTop]
      use n₀
    replace hf := Filter.le_liminf_of_le ?_ hf
    · replace hf := le_trans hf hRinf
      replace hf := tsub_eq_zero_iff_le.mpr hf
      simp_all
    apply Filter.IsCobounded.of_frequently_le (u := ⊤)
    simp [Filter.frequently_atTop]
    intro n; use n
  apply Filter.isBoundedUnder_of
  use 0; intro n
  rw [HermitianMat.inner_comm, ← MState.exp_val]
  exact MState.exp_val_nonneg (HermitianMat.proj_le_nonneg (Real.exp (n * (Rinf + ε4)) • (σ n).M) (ρ n).M) (ρ n)

open scoped HermitianMat in
theorem LemmaS2limsup {ε3 : Prob} {ε4 : ℝ≥0} (hε4 : 0 < ε4)
  {d : ℕ → Type*} [∀ n, Fintype (d n)] [∀ n, DecidableEq (d n)] (ρ : (n : ℕ) → MState (d n)) (σ : (n : ℕ) → MState (d n))
  {Rsup : ℝ≥0} (hRsup : Rsup ≥ Filter.atTop.limsup (fun (n : ℕ) ↦ —log β_ ε3(ρ n‖{σ n}) / n))
  :
  (Filter.atTop.limsup (fun (n : ℕ) ↦ {(ρ n).M ≥ₚ (Real.exp (n * (Rsup + ε4))) • (σ n).M}.inner (ρ n)) ≤ 1 - ε3)
  := by
  by_contra h
  push_neg at h
  replace h := Filter.frequently_lt_of_lt_limsup ?_ h
  · replace h := Filter.frequently_atTop.mp h
    let T (n : ℕ) := {(ρ n).M ≥ₚ (Real.exp (n * (Rsup + ε4))) • (σ n).M}
    have hT (n₀) : ∃ n ≥ n₀, (ρ n).exp_val (1 - (T n)) ≤ ε3 := by -- Eq (S30)
      obtain ⟨n, hn, h⟩ := h n₀
      use n, hn
      unfold MState.exp_val T
      rw [HermitianMat.inner_left_sub, HermitianMat.inner_one, MState.tr,
        HermitianMat.inner_comm, tsub_le_iff_right, add_comm, ← tsub_le_iff_right]
      apply le_of_lt
      exact h
    have hβ (n₀) : ∃ n ≥ n₀, β_ ε3(ρ n‖{σ n}) ≤ Real.exp (-n * (Rsup + ε4)) := by -- Eq (S32)
      obtain ⟨n, hn, hT⟩ := hT n₀
      use n, hn
      open HermitianMat in
      calc
        β_ ε3(ρ n‖{σ n}) ≤ (σ n).exp_val (T n) := by
          have hβ' := OptimalHypothesisRate.singleton_le_exp_val (σ := σ n) (T n) hT ⟨proj_le_nonneg _ _, proj_le_le_one _ _⟩
          simp only [Subtype.coe_le_coe.mpr hβ']
        _ <= (T n).inner (Real.exp (-n * (Rsup + ε4)) • (ρ n).M) := by
          rw [← mul_le_mul_iff_right₀ (Real.exp_pos ((n * (Rsup + ε4)))), HermitianMat.inner_smul, neg_mul, Real.exp_neg]
          simp only [isUnit_iff_ne_zero, ne_eq, Real.exp_ne_zero, not_false_eq_true,
            IsUnit.mul_inv_cancel_left]
          rw [MState.exp_val, HermitianMat.inner_comm, ← HermitianMat.inner_smul]
          unfold T
          exact proj_le_inner_le (Real.exp (n * (Rsup + ε4)) • (σ n).M) (ρ n).M
        _ <= Real.exp (-n * (Rsup + ε4)) := by
          simp [HermitianMat.inner_smul]
          rw [mul_comm]
          apply (mul_le_iff_le_one_left (Real.exp_pos (-(n * (Rsup + ε4))))).mpr
          rw [HermitianMat.inner_comm, ← MState.exp_val]
          exact (ρ n).exp_val_le_one (proj_le_le_one _ _)
    have h' (n₀) : ∃ n ≥ n₀, Rsup + ε4 ≤ —log β_ ε3(ρ n‖{σ n}) / n := by -- Eq (S33)
      obtain ⟨n, hn, hβ⟩ := hβ (n₀ + 1)
      use n, by linarith
      have hn0 : 0 < n := by omega
      have hn1 : (n : ℝ≥0∞) ≠ 0 := by positivity
      have hn2 : (n : ℝ≥0∞) ≠ ⊤ := by finiteness
      have hh : n * (Rsup + ε4) = ENNReal.ofReal (n * (Rsup + ε4)) := by
        simp [ENNReal.ofReal_add]
      apply (ENNReal.mul_le_mul_left (a := n) (b := Rsup + ε4) (c := —log β_ ε3(ρ n‖{σ n}) / n) hn1 hn2).mp
      rw [ENNReal.mul_div_cancel hn1 hn2, hh]
      apply Prob.le_negLog_of_le_exp
      rwa [← neg_mul]
    have hf : ∃ᶠ (n : ℕ) in Filter.atTop, Rsup + ε4 ≤ —log β_ ε3(ρ n‖{σ n}) / n := by
      rwa [Filter.frequently_atTop]
    replace hf := Filter.le_limsup_of_frequently_le hf (by isBoundedDefault)
    · replace hf := le_trans hf hRsup
      replace hf := tsub_eq_zero_iff_le.mpr hf
      simp_all
  apply Filter.atTop.isCoboundedUnder_le_of_le (x := 0)
  intro n
  rw [HermitianMat.inner_comm, ← MState.exp_val]
  exact MState.exp_val_nonneg (HermitianMat.proj_le_nonneg (Real.exp (n * (Rsup + ε4)) • (σ n).M) (ρ n).M) (ρ n)

private theorem LemmaS3_helper {ε : Prob} {d : ℕ → Type*} [∀ n, Fintype (d n)] [∀ n, DecidableEq (d n)]
  (ρ σ₁ σ₂ : (n : ℕ) → MState (d n))
  (f : ℕ → ℝ≥0) (hσ : ∀ (i : ℕ), Real.exp (-f i) • (σ₂ i).M ≤ (σ₁ i)) (n : ℕ) :
    —log β_ ε(ρ n‖{σ₁ n}) ≤ —log β_ ε(ρ n‖{σ₂ n}) + f n := by
  have h₁ (T : HermitianMat (d n) ℂ) (hT : 0 ≤ T) :
          Real.exp (-f n) * T.inner (σ₂ n).M ≤ T.inner (σ₁ n).M := by
    simpa using HermitianMat.inner_mono hT (hσ n)
  by_cases hσ₂ : β_ ε(ρ n‖{σ₂ n}) = 0
  · simp [hσ₂]
  replace hσ₂ := Prob.zero_lt_coe hσ₂
  have hσ₁ : (0 : ℝ) < β_ ε(ρ n‖{σ₁ n}) := by
    refine OptimalHypothesisRate.rate_pos_of_smul_pos hσ₂ (Real.exp_pos (-f n)) ?_
    exact hσ n --For some reason turning these two lines into one `exact` causes timeouts
  rw [← ENNReal.toReal_le_toReal (by finiteness) (by finiteness)]
  rw [ENNReal.toReal_add (by finiteness) (by finiteness)]
  simp only [Prob.negLog_pos_Real, ENNReal.coe_toReal, OptimalHypothesisRate,
    Set.mem_singleton_iff, iSup_iSup_eq_left] at hσ₁ hσ₂ ⊢
  rw [← neg_le_neg_iff]
  simp only [neg_add_rev, neg_neg]
  rw [← Real.log_exp (-f n), ← Real.log_mul (by positivity) (by positivity)]
  apply Real.log_le_log (by positivity)
  simp only [Prob.coe_iInf]
  rw [Real.mul_iInf_of_nonneg (by positivity)]
  apply ciInf_mono
  · use 0
    rintro a ⟨y, rfl⟩
    have := (σ₂ n).exp_val_nonneg y.2.2.1
    positivity
  intro ⟨x, hx₁, hx₂, hx₃⟩
  simp only [MState.exp_val, ← HermitianMat.smul_inner]
  exact HermitianMat.inner_mono' hx₂ (hσ n)

/-- Lemma S3 from the paper. What they denote as σₙ and σₙ', we denote as σ₁ and σ₂. The `exp(-o(n))`
we express as a function `f : ℕ → ℝ`, together with the fact that `f` is little-o of `n` (i.e. that
`f =o[.atTop] id`), and then writing `exp(-f)`. We also split LemmaS3 into two parts, the `lim inf` part
and the `lim sup` part. The theorem as written is true for any `f`, but we can restrict to nonnegative
`f` (so, `ℕ → ℝ≥0`) which is easier to work with and more natural in the subsequent proofs. -/
private theorem LemmaS3_inf {ε : Prob}
    {d : ℕ → Type*} [∀ n, Fintype (d n)] [∀ n, DecidableEq (d n)]
    (ρ σ₁ σ₂ : (n : ℕ) → MState (d n))
    (f : ℕ → ℝ≥0) (hf : (f · : ℕ → ℝ) =o[.atTop] (· : ℕ → ℝ))
    (hσ : ∀ i, Real.exp (-f i) • (σ₂ i).M ≤ σ₁ i)
    :
    Filter.atTop.liminf (fun (n : ℕ) ↦ —log β_ ε(ρ n‖{σ₁ n}) / n) ≤
      Filter.atTop.liminf (fun (n : ℕ) ↦ —log β_ ε(ρ n‖{σ₂ n}) / n)
    := by
  --Starting with `helper`, divide by n and take the limits. Since f is o(n),
  --the (f n) / n term will go to zero.
  trans Filter.atTop.liminf fun n ↦ (—log β_ ε(ρ n‖{σ₂ n}) + f n) / n
  · refine Filter.liminf_le_liminf (.of_forall ?_)
    intro
    grw [LemmaS3_helper _ _ _ _ hσ]
  · apply le_of_eq
    simp_rw [ENNReal.add_div]
    apply ENNReal.liminf_add_of_right_tendsto_zero
    convert Asymptotics.IsLittleO.tendsto_div_nhds_zero hf
    rw [← ENNReal.tendsto_toReal_iff_of_eventually_ne_top ?_ ENNReal.zero_ne_top]
    · simp
    · rw [Filter.eventually_atTop]
      use 1
      finiteness

private theorem LemmaS3_sup {ε : Prob}
    {d : ℕ → Type*} [∀ n, Fintype (d n)] [∀ n, DecidableEq (d n)]
    (ρ σ₁ σ₂ : (n : ℕ) → MState (d n))
    (f : ℕ → ℝ≥0) (hf : (f · : ℕ → ℝ) =o[.atTop] (· : ℕ → ℝ))
    (hσ : ∀ i, Real.exp (-f i) • (σ₂ i).M ≤ σ₁ i)
    :
    Filter.atTop.limsup (fun (n : ℕ) ↦ —log β_ ε(ρ n‖{σ₁ n}) / n) ≤
      Filter.atTop.limsup (fun (n : ℕ) ↦ —log β_ ε(ρ n‖{σ₂ n}) / n)
    := by
  --Starting with `helper`, divide by n and take the limits. Since f is o(n),
  --the (f n) / n term will go to zero.
  trans Filter.atTop.limsup fun n ↦ (—log β_ ε(ρ n‖{σ₂ n}) + f n) / n
  · refine Filter.limsup_le_limsup (.of_forall ?_)
    dsimp
    intro x
    grw [LemmaS3_helper _ _ _ _ hσ]
  · apply le_of_eq
    simp_rw [ENNReal.add_div]
    apply ENNReal.limsup_add_of_right_tendsto_zero
    convert Asymptotics.IsLittleO.tendsto_div_nhds_zero hf
    rw [← ENNReal.tendsto_toReal_iff_of_eventually_ne_top ?_ ENNReal.zero_ne_top]
    · simp
    · rw [Filter.eventually_atTop]
      use 1
      finiteness

-- This is not exactly how R_{1, ε} is defined in Eq. (17), but it should be equal due to
-- the monotonicity of log and Lemma 3.
private noncomputable def R1 (ρ : MState (H i)) (ε : Prob) : ℝ≥0∞ :=
  Filter.atTop.liminf fun n ↦ —log β_ ε(ρ⊗^S[n]‖IsFree) / n

private noncomputable def R2 (ρ : MState (H i)) : ((n : ℕ) → IsFree (i := i ^ n)) → ℝ≥0∞ :=
  fun σ ↦ Filter.atTop.liminf fun n ↦ 𝐃(ρ⊗^S[n]‖σ n) / n

--Without explicitly giving this instance, Lean times out trying to find it in Lemma 7.
--PULLLOUT to ... HermitianMat/Order.lean?
instance {d 𝕜 : Type*} [Fintype d] [DecidableEq d] [RCLike 𝕜] :
    PosSMulReflectLE ℝ (HermitianMat d 𝕜) :=
  PosSMulMono.toPosSMulReflectLE

--PULLOUT
theorem _root_.Matrix.PosDef.zero_lt {n : Type*} [Nonempty n] [Fintype n] {A : Matrix n n ℂ} (hA : A.PosDef) : 0 < A := by
  apply lt_of_le_of_ne
  · replace hA := hA.posSemidef
    rwa [Matrix.PosSemidef.zero_le_iff_posSemidef]
  · rintro rfl
    --wtf do better. TODO
    have : ¬(0 < 0) := by trivial
    classical rw [← Matrix.posDef_natCast_iff (n := n) (R := ℂ)] at this
    revert hA
    convert this
    ext; simp
    trans ((0 : ℕ) : ℂ)
    · simp
    classical
    change _ = ite _ _ _
    simp

theorem _root_.HermitianMat.cfc_le_cfc_of_PosDef {d : Type*} [Fintype d] [DecidableEq d]
  {f g : ℝ → ℝ} (hfg : ∀ i, 0 < i → f i ≤ g i) (A : HermitianMat d ℂ) (hA : A.toMat.PosDef) :
    A.cfc f ≤ A.cfc g := by
  rw [← sub_nonneg, ← HermitianMat.cfc_sub, HermitianMat.zero_le_cfc]
  intro i
  rw [Pi.sub_apply, sub_nonneg]
  rw [A.H.posDef_iff_eigenvalues_pos] at hA
  apply hfg
  apply hA

theorem _root_.HermitianMat.cfc_commute {d : Type*} [Fintype d] [DecidableEq d]
  (A : HermitianMat d ℂ) (f g : ℝ → ℝ) :
    Commute (A.cfc f).toMat (A.cfc g).toMat := by
  rw [commute_iff_eq, ← HermitianMat.coe_cfc_mul, ← HermitianMat.coe_cfc_mul, mul_comm f g]

theorem _root_.Commute.exists_HermitianMat_cfc {d : Type*} [Fintype d] [DecidableEq d]
  (A B : HermitianMat d ℂ) (hAB : Commute A.toMat B.toMat) :
    ∃ C : HermitianMat d ℂ, (∃ f : ℝ → ℝ, A = C.cfc f) ∧ (∃ g : ℝ → ℝ, B = C.cfc g) := by
  obtain ⟨C, ⟨g₁, hg₁⟩, ⟨g₂, hg₂⟩⟩ := hAB.exists_cfc A.H B.H
  by_cases hC : C.IsHermitian
  · use ⟨C, hC⟩
    constructor
    · exact ⟨g₁, by simp [HermitianMat.ext_iff, hg₁]⟩
    · exact ⟨g₂, by simp [HermitianMat.ext_iff, hg₂]⟩
  · change ¬(IsSelfAdjoint C) at hC
    rw [cfc_apply_of_not_predicate C hC] at hg₁ hg₂
    use 0
    constructor
    · exact ⟨0, by simp [HermitianMat.ext_iff, hg₁]⟩
    · exact ⟨0, by simp [HermitianMat.ext_iff, hg₂]⟩

--PULLOUT to HermitianMat/CFC.lean
/- TODO: Write a version of this that holds more broadly for some sets. Esp closed intervals of reals,
which correspond nicely to closed intervals of matrices. Write the specialization to Set.univ (Monotone
instead of MonotoneOn). Also a version that works for StrictMonoOn. -/
proof_wanted _root_.HermitianMat.cfc_le_cfc_of_commute_monoOn {d : Type*} [Fintype d] [DecidableEq d]
  {f : ℝ → ℝ} (hf : MonotoneOn f (Set.Ioi 0)) (A B : HermitianMat d ℂ) (hAB₁ : Commute A.toMat B.toMat)
  (hAB₂ : A ≤ B) (hA : A.toMat.PosDef) (hB : B.toMat.PosDef) :
    A.cfc f ≤ B.cfc f
  -- obtain ⟨C, ⟨g₁, hg₁⟩, ⟨g₂, hg₂⟩⟩ := hAB₁.exists_HermitianMat_cfc
  -- rw [hg₁, hg₂]
  --Need to show that g₁ ≤ g₂ on spectrum ℝ C
  -- rw [← C.cfc_comp, ← C.cfc_comp] --?
  -- apply C.cfc_le_cfc_of_PosDef ... but now you need to facts about the g's. bad approach maybe.

--This is the more general version that requires operator concave functions but doesn't require the inputs
-- to commute. Requires the correct statement of operator convexity though, which we don't have right now.
proof_wanted _root_.HermitianMat.cfc_monoOn_pos_of_monoOn_posDef {d : Type*} [Fintype d] [DecidableEq d]
  {f : ℝ → ℝ} (hf_is_operator_convex : False) :
    MonotoneOn (HermitianMat.cfc · f) { A : HermitianMat d ℂ | A.toMat.PosDef }

proof_wanted _root_.HermitianMat.log_monoOn_posDef {d : Type*} [Fintype d] [DecidableEq d] :
    MonotoneOn HermitianMat.log { A : HermitianMat d ℂ | A.toMat.PosDef }

/-- Monotonicity of log on commuting operators. -/
theorem _root_.HermitianMat.log_le_log_of_commute {d : Type*} [Fintype d] [DecidableEq d]
  {A B : HermitianMat d ℂ} (hAB₁ : Commute A.toMat B.toMat) (hAB₂ : A ≤ B) (hA : A.toMat.PosDef) :
    A.log ≤ B.log := by sorry

/-- Monotonicity of exp on commuting operators. -/
proof_wanted _root_.HermitianMat.exp_le_exp_of_commute {d : Type*} [Fintype d] [DecidableEq d]
  {A B : HermitianMat d ℂ} (hAB₁ : Commute A.toMat B.toMat) (hAB₂ : A.cfc Real.exp ≤ B.cfc Real.exp) :
    A ≤ B

open scoped HermitianMat

section proj_le

variable {d : Type*} [Fintype d] [DecidableEq d] (A B : HermitianMat d ℂ)

theorem _root_.HermitianMat.proj_lt_mul_nonneg : 0 ≤ {A <ₚ B}.toMat * (B - A).toMat := by
  rw [HermitianMat.proj_lt]
  nth_rewrite 2 [← HermitianMat.cfc_id (B - A)]
  rw [← HermitianMat.coe_cfc_mul]
  apply cfc_nonneg
  intros
  simp only [Pi.mul_apply, id_eq, ite_mul, one_mul, zero_mul]
  split <;> order

theorem _root_.HermitianMat.proj_lt_mul_lt : {A <ₚ B}.toMat * A.toMat ≤ {A <ₚ B}.toMat * B.toMat := by
  rw [← sub_nonneg, ← mul_sub_left_distrib]
  exact A.proj_lt_mul_nonneg B

theorem _root_.HermitianMat.one_sub_proj_le : 1 - {B ≤ₚ A} = {A <ₚ B} := by
  rw [sub_eq_iff_eq_add, HermitianMat.proj_le_add_lt]

noncomputable abbrev HermitianMat.mul_commute {A B : HermitianMat d ℂ} (hAB : Commute A.toMat B.toMat) :
    HermitianMat d ℂ :=
  ⟨A.toMat * B.toMat, (A.H.commute_iff B.H).mp hAB⟩

private lemma commute_aux (n : ℕ) {x : ℝ}
  {E ℰ σ : HermitianMat d ℂ} (hℰσ : Commute ℰ.toMat σ.toMat)
  (hE : E = 1 - {Real.exp (n * x) • σ ≤ₚ ℰ})
    : Commute ((1 / n : ℝ) • E).toMat (ℰ.log - σ.log).toMat := by
  rw [HermitianMat.one_sub_proj_le] at hE
  obtain ⟨C, ⟨f, rfl⟩, ⟨g, rfl⟩⟩ := hℰσ.exists_HermitianMat_cfc
  rw [HermitianMat.log, HermitianMat.log]
  rw [← HermitianMat.cfc_comp, ← HermitianMat.cfc_comp, ← HermitianMat.cfc_sub]
  rw [HermitianMat.proj_lt_def, ← HermitianMat.cfc_const_mul] at hE
  rw [← HermitianMat.cfc_sub, ← HermitianMat.cfc_comp] at hE
  subst E
  rw [← HermitianMat.cfc_const_mul]
  apply HermitianMat.cfc_commute

private lemma rexp_mul_smul_proj_lt_mul_sub_le_mul_sub {n : ℕ} {x : ℝ}
  {E ℰ σ : HermitianMat d ℂ} (hℰσ : Commute ℰ.toMat σ.toMat) (hx : 0 < x)
  (hℰ : ℰ.toMat.PosSemidef) (hσ : σ.toMat.PosDef)
  (hE : E = 1 - {Real.exp (n * x) • σ ≤ₚ ℰ})
    : ℰ.inner (HermitianMat.mul_commute (commute_aux n hℰσ hE)) ≤ ℰ.inner (x • E) := by
  rw [HermitianMat.inner_eq_re_trace, HermitianMat.inner_eq_re_trace]
  rcases n.eq_zero_or_pos with rfl | hn
  · have hE' : 0 ≤ E.toMat := by
      rw [hE, HermitianMat.one_sub_proj_le]
      apply HermitianMat.proj_lt_nonneg
    have hℰ : 0 ≤ ℰ := by rwa [HermitianMat.zero_le_iff]
    replace hℰ : 0 ≤ ℰ.inner E := HermitianMat.inner_ge_zero hℰ hE'
    simp [-RCLike.re_to_complex]
    rw [← HermitianMat.inner_eq_re_trace]
    positivity
  dsimp [HermitianMat.mul_commute, HermitianMat.toMat]
  repeat rw [HermitianMat.val_eq_coe]
  gcongr
  apply Matrix.PosSemidef.trace_mono
  rw [one_div, smul_mul_assoc, mul_smul_comm, inv_smul_le_iff_of_pos (by positivity)]
  rw [mul_smul_comm]
  obtain ⟨C, ⟨f, hf⟩, ⟨g, hg⟩⟩ := hℰσ.exists_HermitianMat_cfc
  rw [hf, hg] at hE ⊢
  rw [HermitianMat.one_sub_proj_le, HermitianMat.proj_lt_def] at hE
  rw [← HermitianMat.cfc_const_mul, ← HermitianMat.cfc_sub] at hE
  rw [← HermitianMat.cfc_comp] at hE
  unfold Function.comp at hE
  dsimp at hE
  rw [HermitianMat.log, HermitianMat.log]
  rw [← HermitianMat.cfc_comp, ← HermitianMat.cfc_comp, smul_smul]
  change _ * (E.toMat * HermitianMat.toMat (_ - _)) ≤ _
  rw [← HermitianMat.cfc_sub]
  subst E
  rw [← HermitianMat.coe_cfc_mul, ← HermitianMat.coe_cfc_mul]
  rw [← HermitianMat.coe_cfc_mul]
  change _ ≤ HermitianMat.toMat ((n * x) • C.cfc _)
  rw [← HermitianMat.cfc_const_mul]
  change (C.cfc _ : HermitianMat _ _) ≤ C.cfc _
  rw [← sub_nonneg, ← HermitianMat.cfc_sub, HermitianMat.zero_le_cfc]
  intro i
  simp only [mul_ite, Pi.sub_apply, Pi.mul_apply, ite_mul]
  rw [ite_sub_ite]
  simp only [sub_pos, mul_one, Function.comp_apply, one_mul, mul_zero, zero_mul, sub_self]
  split_ifs with h; swap
  · rfl
  set fi := f (C.H.eigenvalues i) with hfi
  set gi := g (C.H.eigenvalues i) with hgi
  have hfi₀ : 0 ≤ fi := by
    rw [hf, ← HermitianMat.zero_le_iff, HermitianMat.zero_le_cfc] at hℰ
    exact hℰ i
  have hgi₀ : 0 < gi := by
    rw [hg, HermitianMat.cfc_PosDef] at hσ
    exact hσ i
  rcases hfi₀.eq_or_lt with hfi₂ | hfi₂
  · simp [← hfi₂]
  · simp [mul_comm fi]
    suffices Real.log fi < n * x + Real.log gi by nlinarith
    rw [← Real.log_exp (n * x), ← Real.log_mul (by positivity) (by positivity)]
    apply Real.strictMonoOn_log hfi₂ ?_ h
    change 0 < Real.exp (n * x) * gi
    positivity

private lemma rexp_mul_smul_proj_lt_mul_sub_le_mul_sub' {n : ℕ} {x : ℝ} {y : ℝ}
  {E ℰ σ : HermitianMat d ℂ} (hℰσ : Commute ℰ.toMat σ.toMat) (hx : 0 < y) (hy : y ≤ x)
  (hℰ : ℰ.toMat.PosSemidef) (hσ : σ.toMat.PosDef)
  (hE : E = {Real.exp (n * y) • σ ≤ₚ ℰ} - {Real.exp (n * x) • σ ≤ₚ ℰ})
    : (1 / n : ℝ) • E.toMat * (ℰ.log.toMat - σ.log.toMat) ≤ x • E := by
  --Another version of the above. Once we've proved one it's probably very easy to adapt the
  --code for the other. This doesn't suffer from the zero eigenvalue issue as much.
  rcases n.eq_zero_or_pos with rfl | hn
  · simp_all
  obtain ⟨C, ⟨f, hf⟩, ⟨g, hg⟩⟩ := hℰσ.exists_HermitianMat_cfc
  rw [hf, hg] at hE ⊢
  rw [HermitianMat.proj_le_def, HermitianMat.proj_le_def] at hE
  rw [← HermitianMat.cfc_const_mul, ← HermitianMat.cfc_sub] at hE
  rw [← HermitianMat.cfc_comp, ← HermitianMat.cfc_const_mul] at hE
  rw [← HermitianMat.cfc_sub, ← HermitianMat.cfc_comp, ← HermitianMat.cfc_sub] at hE
  subst E
  rw [HermitianMat.log, HermitianMat.log]
  rw [← HermitianMat.cfc_comp, ← HermitianMat.cfc_comp]
  conv =>
    enter [1]
    congr
    · change HermitianMat.toMat ((1 / (n : ℝ)) • _)
    · change HermitianMat.toMat (_ - _)
  change _ ≤ HermitianMat.toMat (x • C.cfc _)
  rw [← HermitianMat.cfc_sub, ← HermitianMat.cfc_const_mul, ← HermitianMat.coe_cfc_mul]
  rw [← HermitianMat.cfc_const_mul, ← sub_nonneg]
  change 0 ≤ HermitianMat.toMat (_ - _)
  rw [← HermitianMat.cfc_sub]
  change (0 : HermitianMat d ℂ) ≤ _
  rw [HermitianMat.zero_le_cfc]
  intro i
  simp only [Pi.sub_apply, Function.comp_apply, one_div, Pi.mul_apply]
  set fi := f (C.H.eigenvalues i) with hfi
  set gi := g (C.H.eigenvalues i) with hgi
  have hfi₀ : 0 ≤ fi := by
    rw [hf, ← HermitianMat.zero_le_iff, HermitianMat.zero_le_cfc] at hℰ
    exact hℰ i
  have hgi₀ : 0 < gi := by
    rw [hg, HermitianMat.cfc_PosDef] at hσ
    exact hσ i
  split_ifs with ha hb hb <;> simp only [← hfi, ← hgi] at ha hb ⊢
  · simp
  · simp only [sub_nonneg, not_le, sub_zero, mul_one] at ha hb ⊢
    rw [inv_mul_le_iff₀ (by positivity)]
    rw [← Real.exp_le_exp, Real.exp_sub]
    rw [Real.exp_log (lt_of_lt_of_le (by positivity) ha), Real.exp_log hgi₀]
    rw [div_le_iff₀ hgi₀]
    exact hb.le
  · simp only [sub_nonneg, not_le, zero_sub, mul_neg, mul_one, neg_mul, sub_neg_eq_add,
      le_neg_add_iff_add_le, add_zero] at ha hb ⊢
    rw [le_inv_mul_iff₀ (by positivity)]
    rw [← Real.exp_le_exp, Real.exp_sub]
    rw [Real.exp_log (lt_of_lt_of_le (by positivity) hb), Real.exp_log hgi₀]
    rw [le_div_iff₀ hgi₀]
    exact hb
  · simp

end proj_le

lemma _root_.Matrix.card_spectrum_eq_image {d : Type*} [Fintype d] [DecidableEq d] (A : Matrix d d ℂ)
  (hA : A.IsHermitian) [Fintype (spectrum ℝ A)] :
    Fintype.card (spectrum ℝ A) = (Finset.univ.image hA.eigenvalues).card := by
  trans (Set.univ.image hA.eigenvalues).toFinset.card
  · symm
    convert Set.toFinset_card _
    rw [Set.image_univ]
    exact Matrix.IsHermitian.spectrum_real_eq_range_eigenvalues hA
  · simp

/- (∀ x, x > 0 → liminf (n ↦ f x n) ≤ y) →
  ∃ g : ℕ → ℝ, (∀ x, g x > 0) ∧ (liminf g = 0) ∧ (liminf (n ↦ f (g n) n) ≤ y) -/
lemma exists_liminf_zero_of_forall_liminf_le (y : ℝ≥0) (f : ℝ≥0 → ℕ → ℝ≥0∞)
  (hf : ∀ x > 0, Filter.atTop.liminf (f x) ≤ y) :
    ∃ g : ℕ → ℝ≥0, (∀ x, g x > 0) ∧ Filter.atTop.Tendsto g (𝓝 0) ∧
      Filter.atTop.liminf (fun n ↦ f (g n) n) ≤ y := by
  conv at hf =>
    enter [x, h]
    exact propext (Filter.liminf_le_iff (by isBoundedDefault) (by isBoundedDefault))
  replace hf x hx z hz := Filter.exists_seq_forall_of_frequently (hf x hx z hz)
  choose! c hc hc₂ using hf
  classical
  sorry

/- Version of `exists_liminf_zero_of_forall_liminf_le` that lets you also require `g`
to have an upper bound. -/
lemma exists_liminf_zero_of_forall_liminf_le_with_UB (y : ℝ≥0) (f : ℝ≥0 → ℕ → ℝ≥0∞)
  {z : ℝ≥0} (hz : 0 < z)
  (hf : ∀ x, x > 0 → Filter.atTop.liminf (f x) ≤ y) :
    ∃ g : ℕ → ℝ≥0, (∀ x, g x > 0) ∧ (∀ x, g x < z) ∧ (Filter.atTop.Tendsto g (𝓝 0)) ∧
      (Filter.atTop.liminf (fun n ↦ f (g n) n) ≤ y) := by
  obtain ⟨g, hg₀, hg₁, hg₂⟩ := exists_liminf_zero_of_forall_liminf_le y (fun x n => f x n) hf;
  refine ⟨fun n => min (g n) (z / 2), by bound, by bound, ?_, ?_⟩
  · convert hg₁.min tendsto_const_nhds using 2
    simp
  · beta_reduce
    rwa [Filter.liminf_congr]
    have h := hg₁.eventually (gt_mem_nhds <| half_pos hz)
    peel h with h
    rw [min_eq_left h.le]

/- (∀ x, x > 0 → liminf (n ↦ f x n) ≤ y) →
  ∃ g : ℕ → ℝ, (∀ x, g x > 0) ∧ (liminf g = 0) ∧ (liminf (n ↦ f (g n) n) ≤ y) -/
lemma exists_limsup_zero_of_forall_limsup_le (y : ℝ≥0) (f : ℝ≥0 → ℕ → ℝ≥0∞)
  (hf : ∀ x, x > 0 → Filter.atTop.limsup (f x) ≤ y) :
    ∃ g : ℕ → ℝ≥0, (∀ x, g x > 0) ∧ (Filter.atTop.Tendsto g (𝓝 0)) ∧
      (Filter.atTop.limsup (fun n ↦ f (g n) n) ≤ y) := by
  sorry

/- Version of `exists_liminf_zero_of_forall_liminf_le_with_UB` that lets you stipulate it for
two different functions simultaneously, one with liminf and one with limsup. -/
lemma exists_liminf_zero_of_forall_liminf_limsup_le_with_UB (y₁ y₂ : ℝ≥0) (f₁ f₂ : ℝ≥0 → ℕ → ℝ≥0∞)
  {z : ℝ≥0} (hz : 0 < z)
  (hf₁ : ∀ x > 0, Filter.atTop.liminf (f₁ x) ≤ y₁)
  (hf₂ : ∀ x > 0, Filter.atTop.limsup (f₂ x) ≤ y₂) :
    ∃ g : ℕ → ℝ≥0, (∀ x, g x > 0) ∧ (∀ x, g x < z) ∧
      Filter.atTop.Tendsto g (𝓝 0) ∧
      Filter.atTop.liminf (fun n ↦ f₁ (g n) n) ≤ y₁ ∧
      Filter.atTop.limsup (fun n ↦ f₂ (g n) n) ≤ y₂ := by
  sorry

private lemma f_image_bound (mineig : ℝ) (n : ℕ) (h : 0 < mineig) (hn : 0 < n) :
  let c : ℕ → ℝ := fun n ↦ Real.log (1 / mineig) + Real.log 3 / (max n 1);
  let f : ℕ → ℝ → ℝ := fun n lam => ↑⌈Real.log lam / c n⌉ * c n;
  let S : Set ℝ := (fun x => Real.exp (f n x)) '' Set.Icc ((mineig ^ n) / 3) 1;
  (h_le_f : ∀ (n : ℕ) (lam : ℝ), Real.log lam ≤ f n lam) →
  (h_f_le : ∀ (n : ℕ) (lam : ℝ), f n lam < Real.log lam + c n) →
    S.ncard ≤ n + 1 ∧ S.Finite := by
  --Thanks Aristotle. TODO Cleanup
  -- To show that $S$ is finite, we need to show that the function $f$ maps the interval into a finite set.
  have h_finite : Set.Finite (Set.image (fun x => Real.exp (⌈Real.log x / (Real.log (1 / mineig) + Real.log 3 / (max n 1))⌉ * (Real.log (1 / mineig) + Real.log 3 / (max n 1)))) (Set.Icc (mineig^n / 3) 1)) := by
    -- Since the interval [mineig^n / 3, 1] is bounded and the function Real.log is continuous, the values of Real.log x / (Real.log (1 / mineig) + Real.log 3 / (max n 1)) will also be bounded. The ceiling function will then map these values to a finite set of integers.
    have h_bounded : ∃ m M : ℤ, ∀ x ∈ Set.Icc (mineig^n / 3) 1, m ≤ ⌈Real.log x / (Real.log (1 / mineig) + Real.log 3 / (max n 1))⌉ ∧ ⌈Real.log x / (Real.log (1 / mineig) + Real.log 3 / (max n 1))⌉ ≤ M := by
      have h_bounded : ∃ m M : ℝ, ∀ x ∈ Set.Icc (mineig^n / 3) 1, m ≤ Real.log x / (Real.log (1 / mineig) + Real.log 3 / (max n 1)) ∧ Real.log x / (Real.log (1 / mineig) + Real.log 3 / (max n 1)) ≤ M := by
        -- Since the interval [mineig^n / 3, 1] is closed and bounded, and the function Real.log x / (Real.log (1 / mineig) + Real.log 3 / (max n 1)) is continuous on this interval, it must attain a maximum and minimum value on this interval.
        have h_cont : ContinuousOn (fun x => Real.log x / (Real.log (1 / mineig) + Real.log 3 / (max n 1))) (Set.Icc (mineig^n / 3) 1) := by
          -- Since Real.log x is continuous on the interval (0, ∞) and the denominator is a non-zero constant, the function Real.log x / (Real.log (1 / mineig) + Real.log 3 / (max n 1)) is continuous on the interval [mineig^n / 3, 1].
          have h_cont : ContinuousOn Real.log (Set.Icc (mineig^n / 3) 1) := by
            exact continuousOn_of_forall_continuousAt fun x hx => Real.continuousAt_log ( by linarith [ hx.1, pow_pos h n ] );
          exact h_cont.div_const _;
        exact ⟨ ( InfSet.sInf <| ( fun x => Real.log x / ( Real.log ( 1 / mineig ) + Real.log 3 / ( max n 1 ) ) ) '' Set.Icc ( mineig ^ n / 3 ) 1 ), ( SupSet.sSup <| ( fun x => Real.log x / ( Real.log ( 1 / mineig ) + Real.log 3 / ( max n 1 ) ) ) '' Set.Icc ( mineig ^ n / 3 ) 1 ), fun x hx => ⟨ ( csInf_le <| IsCompact.bddBelow <| isCompact_Icc.image_of_continuousOn h_cont ) <| Set.mem_image_of_mem _ hx, ( le_csSup <| IsCompact.bddAbove <| isCompact_Icc.image_of_continuousOn h_cont ) <| Set.mem_image_of_mem _ hx ⟩ ⟩;
      obtain ⟨ m, M, hM ⟩ := h_bounded
      exact ⟨ ⌈m⌉, ⌈M⌉, fun x hx => ⟨ Int.ceil_mono <| hM x hx |>.1, Int.ceil_mono <| hM x hx |>.2 ⟩ ⟩ ;
    cases' h_bounded with m h_bounded
    cases' h_bounded with M h_bounded
    refine Set.Finite.subset ( Set.toFinite ( Finset.image ( fun i : ℤ => Real.exp ( ( i : ℝ ) * ( Real.log ( 1 / mineig ) + Real.log 3 / ( max n 1 : ℝ ) ) ) ) ( Finset.Icc m M ) ) ) ?_
    intro
    intro a_1
    simp_all only [Set.mem_Icc, one_div, Real.log_inv, Nat.cast_max, Nat.cast_one, and_imp, Set.mem_image,
      Finset.coe_image, Finset.coe_Icc]
    obtain ⟨w, ⟨left, rfl⟩⟩ := a_1
    simp_all only [Real.exp_eq_exp, mul_eq_mul_right_iff, Int.cast_inj]
    apply Exists.intro
    · apply And.intro
      on_goal 2 => {
        apply Or.inl
        rfl
      }
      · simp_all only [and_self]
  intro c f S h_le_f h_f_le
  simp_all only [one_div, Real.log_inv, Nat.cast_max, Nat.cast_one, and_true, f, c, S]
  -- Since the interval [(n * log(mineig) - log(3)) / c(n), 0 / c(n)] has length (log(3) - n * log(mineig)) / c(n), and c(n) is positive, the number of distinct integer values that ⌈(log lam) / c(n)⌉ can take is at most n + 1.
  have h_card : Set.ncard (Set.image (fun x => Real.exp (⌈Real.log x / (Real.log (1 / mineig) + Real.log 3 / (max n 1))⌉ * (Real.log (1 / mineig) + Real.log 3 / (max n 1)))) (Set.Icc (mineig^n / 3) 1)) ≤ Set.ncard (Set.image (fun k : ℤ => Real.exp (k * (Real.log (1 / mineig) + Real.log 3 / (max n 1)))) (Set.Icc (⌈(n * Real.log mineig - Real.log 3) / (Real.log (1 / mineig) + Real.log 3 / (max n 1))⌉) 0)) := by
    refine Set.ncard_le_ncard ?_;
    intro
    intro a_1
    simp_all only [one_div, Real.log_inv, Nat.cast_max, Nat.cast_one, Set.mem_image, Set.mem_Icc]
    obtain ⟨w, ⟨⟨left, right_1⟩, rfl⟩⟩ := a_1
    simp_all only [Real.exp_eq_exp, mul_eq_mul_right_iff, Int.cast_inj]
    refine' ⟨_, ⟨_, _ ⟩, Or.inl rfl⟩;
    · gcongr;
      · have := h_f_le n 1 ; norm_num at this ; linarith [ Real.log_le_sub_one_of_pos h ];
      · -- Taking the logarithm of both sides of the inequality $mineig^n / 3 \leq w$, we get $n \log(mineig) - \log(3) \leq \log(w)$.
        have h_log : Real.log (mineig^n / 3) ≤ Real.log w := by
          exact Real.log_le_log ( by positivity ) left;
        rwa [ Real.log_div ( by positivity ) ( by positivity ), Real.log_pow ] at h_log;
    · refine' Int.ceil_le.mpr _;
      rw [ div_le_iff₀ ]
      · simp_all only [Int.cast_zero, zero_mul]
        exact Real.log_nonpos ( by linarith [ pow_pos h n ] ) right_1;
      · have := h_f_le n 1
        simp_all only [Real.log_one, zero_div, Int.ceil_zero, Int.cast_zero, zero_mul, zero_add, lt_neg_add_iff_add_lt, add_zero]
  have h_card_image : Set.ncard (Set.image (fun k : ℤ => Real.exp (k * (Real.log (1 / mineig) + Real.log 3 / (max n 1)))) (Set.Icc (⌈(n * Real.log mineig - Real.log 3) / (Real.log (1 / mineig) + Real.log 3 / (max n 1))⌉) 0)) ≤ Set.ncard (Set.Icc (⌈(n * Real.log mineig - Real.log 3) / (Real.log (1 / mineig) + Real.log 3 / (max n 1))⌉) 0) := by
    apply Set.ncard_image_le;
    exact Set.finite_Icc _ _;
  simp_all +decide [ Set.ncard_eq_toFinset_card' ];
  refine le_trans h_card <| le_trans h_card_image ?_;
  rcases n with _ | n
  · simp at hn
  simp_all only [lt_add_iff_pos_left, add_pos_iff, zero_lt_one, or_true, Nat.cast_add, Nat.cast_one,
    le_add_iff_nonneg_left, Nat.cast_nonneg, sup_of_le_left, Int.toNat_le, tsub_le_iff_right]
  specialize h_f_le ( n + 1 ) 1;
  simp_all only [Real.log_one, Nat.cast_add, Nat.cast_one, le_add_iff_nonneg_left, Nat.cast_nonneg, sup_of_le_left,
    zero_div, Int.ceil_zero, Int.cast_zero, zero_mul, zero_add, lt_neg_add_iff_add_lt, add_zero]
  apply Int.le_of_lt_add_one
  rw [ ← @Int.cast_lt ℝ ]
  push_cast
  nlinarith [ Int.le_ceil ( ( ( n + 1 ) * Real.log mineig - Real.log 3 ) / ( -Real.log mineig + Real.log 3 / ( n + 1 ) ) ),
    mul_div_cancel₀ ( ( n + 1 ) * Real.log mineig - Real.log 3 ) ( show ( -Real.log mineig + Real.log 3 / ( n + 1 ) ) ≠ 0 by
      nlinarith [ Real.log_pos ( show ( 3 : ℝ ) > 1 by norm_num ), mul_div_cancel₀ ( Real.log 3 ) ( show ( n + 1 : ℝ ) ≠ 0 by positivity ) ] ),
        Real.log_pos ( show ( 3 : ℝ ) > 1 by norm_num ), mul_div_cancel₀ ( Real.log 3 ) ( show ( n + 1 : ℝ ) ≠ 0 by positivity ) ]

set_option maxHeartbeats 200000 in
lemma sub_iInf_eignevalues {d : Type*} [Fintype d] [DecidableEq d] {A : Matrix d d ℂ}
  (hA : A.IsHermitian) :
    (A - iInf hA.eigenvalues • 1).PosSemidef := by
  constructor;
  · simpa [ Matrix.IsHermitian, sub_eq_add_neg ] using hA
  · intro x
    have h_eigenvalue : ∀ i, hA.eigenvalues i ≥ iInf hA.eigenvalues := by
      -- By definition of infimum, for any eigenvalue $i$, we have $hA.eigenvalues i \geq iInf hA.eigenvalues$.
      intros i
      apply le_of_forall_le
      intro j a
      exact le_trans a (ciInf_le ( Finite.bddBelow_range hA.eigenvalues ) i );
    -- Since $A$ is Hermitian, we can diagonalize it as $A = Q \Lambda Q^*$, where $Q$ is unitary and $\Lambda$ is diagonal with the eigenvalues on the diagonal.
    obtain ⟨Q, Λ, hQ, hΛ⟩ : ∃ Q : Matrix d d ℂ, ∃ Λ : d → ℂ, Q.conjTranspose * Q = 1 ∧ A = Q * Matrix.diagonal Λ * Q.conjTranspose ∧ ∀ i, Λ i = Matrix.IsHermitian.eigenvalues hA i := by
      have := hA.spectral_theorem;
      refine' ⟨ _, _, _, this, _ ⟩;
      · simp [ ← Matrix.ext_iff ];
        intro i j; erw [ Matrix.mul_apply ] ; simp [ Matrix.one_apply ] ;
        have := hA.eigenvectorBasis.orthonormal;
        rw [ orthonormal_iff_ite ] at this;
        rw [← this i j]
        simp [PiLp.inner_apply, mul_comm]
      · simp
    -- Since $Q$ is unitary, we have $Q^* Q = I$, and thus $Q^* (A - \lambda_{\min} I) Q = \Lambda - \lambda_{\min} I$.
    have h_diag : Q.conjTranspose * (A - (iInf (Matrix.IsHermitian.eigenvalues hA)) • 1) * Q = Matrix.diagonal (fun i => Λ i - (iInf (Matrix.IsHermitian.eigenvalues hA))) := by
      simp [ hΛ, mul_sub, sub_mul, mul_assoc, hQ ];
      simp [ ← mul_assoc, hQ];
      ext i j ; by_cases hij : i = j <;> aesop;
    -- Since $Q$ is unitary, we have $Q^* (A - \lambda_{\min} I) Q = \Lambda - \lambda_{\min} I$, and thus $x^* (A - \lambda_{\min} I) x = (Q^* x)^* (\Lambda - \lambda_{\min} I) (Q^* x)$.
    have h_quad_form : Star.star x ⬝ᵥ (A - (iInf (Matrix.IsHermitian.eigenvalues hA)) • 1).mulVec x = Star.star (Q.conjTranspose.mulVec x) ⬝ᵥ (Matrix.diagonal (fun i => Λ i - (iInf (Matrix.IsHermitian.eigenvalues hA)))).mulVec (Q.conjTranspose.mulVec x) := by
      rw [ ← h_diag ];
      simp [ Matrix.mul_assoc, Matrix.dotProduct_mulVec, Matrix.mul_eq_one_comm.mp hQ];
      simp only [mulVec_conjTranspose, star_star, vecMul_vecMul];
      rw [ ← Matrix.mul_assoc, Matrix.mul_eq_one_comm.mp hQ, one_mul ];
    simp_all only [ge_iff_le, dotProduct, Pi.star_apply, RCLike.star_def, mulVec, sub_apply,
      smul_apply, Complex.real_smul, conjTranspose_apply, star_sum, star_mul',
      RingHomCompTriple.comp_apply, RingHom.id_apply];
    simp_all only [implies_true, and_self, diagonal_apply, ite_mul, zero_mul, Finset.sum_ite_eq, ↓reduceIte];
    -- Since the eigenvalues are real and the sums involving Q and x are complex, the product of a complex number and its conjugate is non-negative.
    have h_nonneg : ∀ i, 0 ≤ (∑ x_2, Q x_2 i * star (x x_2)) * (∑ x_2, star (Q x_2 i) * x x_2) := by
      intro i
      have h_nonneg : 0 ≤ (∑ x_2, Q x_2 i * star (x x_2)) * star (∑ x_2, Q x_2 i * star (x x_2)) := by
        exact mul_star_self_nonneg (∑ x_2, Q x_2 i * star (x x_2))
      convert h_nonneg using 1;
      simp [ mul_comm, Finset.mul_sum _ _ _];
    -- Since each term in the sum is a product of a non-negative number and a non-negative eigenvalue difference, the entire sum is non-negative.
    have h_sum_nonneg : ∀ i, 0 ≤ (∑ x_2, Q x_2 i * star (x x_2)) * (((↑(hA.eigenvalues i) : ℂ) - (↑(iInf hA.eigenvalues) : ℂ)) * ∑ x_2, star (Q x_2 i) * x x_2) := by
      intro i
      specialize h_nonneg i
      simp_all only [mul_assoc, mul_comm, mul_left_comm, RCLike.star_def] ;
      rw [ ← mul_assoc ];
      exact mul_nonneg h_nonneg ( sub_nonneg_of_le <| mod_cast h_eigenvalue i );
    convert Finset.sum_nonneg fun i _ => h_sum_nonneg i;
    rw [ hΛ.1 ]

lemma iInf_eigenvalues_le_dotProduct_mulVec {d : Type*} [Fintype d] [DecidableEq d] {A : Matrix d d ℂ}
  (hA : A.IsHermitian) (v : d → ℂ) :
    iInf hA.eigenvalues * (star v ⬝ᵥ v) ≤ star v ⬝ᵥ A *ᵥ v := by
  conv_lhs =>
    equals (star v ⬝ᵥ (iInf hA.eigenvalues • 1) *ᵥ v) =>
      simp only [dotProduct, Pi.star_apply, RCLike.star_def, mul_comm, mulVec]
      simp [Matrix.one_apply, mul_assoc, mul_left_comm, Finset.mul_sum]
  rw [← sub_nonneg, ← dotProduct_sub, ← Matrix.sub_mulVec]
  exact (sub_iInf_eignevalues hA).right v

lemma iInf_eigenvalues_le_of_posSemidef {d : Type*} [Fintype d] [DecidableEq d] {A B : Matrix d d ℂ}
  (hAB : (B - A).PosSemidef) (hA : A.IsHermitian) (hB : B.IsHermitian) :
    iInf hA.eigenvalues ≤ iInf hB.eigenvalues := by
  rcases isEmpty_or_nonempty d
  · simp
  contrapose! hAB
  rw [PosSemidef]
  push_neg
  intro _
  apply exists_lt_of_ciInf_lt at hAB
  rcases hAB with ⟨i, hi⟩
  use WithLp.ofLp (hB.eigenvectorBasis i)
  simp only [sub_mulVec, dotProduct_sub, sub_nonneg]
  rw [hB.mulVec_eigenvectorBasis i]
  simp only [dotProduct_smul, Complex.real_smul]
  nth_rw 2 [dotProduct_comm]
  rw [← EuclideanSpace.inner_eq_star_dotProduct]
  intro h
  replace h := (iInf_eigenvalues_le_dotProduct_mulVec hA _).trans h
  rw [dotProduct_comm, ← EuclideanSpace.inner_eq_star_dotProduct] at h
  simp only [OrthonormalBasis.inner_eq_one, mul_one, Complex.real_le_real] at h
  order

lemma iInf_eigenvalues_le {d : Type*} [Fintype d] [DecidableEq d] {A B : Matrix d d ℂ}
  (hAB : A ≤ B) (hA : A.IsHermitian) (hB : B.IsHermitian) :
    iInf hA.eigenvalues ≤ iInf hB.eigenvalues :=
  iInf_eigenvalues_le_of_posSemidef hAB hA hB

@[simp]
theorem _root_.MState.spectrum_relabel {d d₂ : Type*}
  [Fintype d] [DecidableEq d] [Fintype d₂] [DecidableEq d₂]
  {ρ : MState d} (e : d₂ ≃ d) :
    spectrum ℝ (ρ.relabel e).m = spectrum ℝ ρ.m := by
  ext1 v
  rw [spectrum.mem_iff] --TODO make a plain `Matrix` version of this
  rw [Algebra.algebraMap_eq_smul_one v]
  rw [MState.relabel_m, ← Matrix.submatrix_one_equiv e]
  rw [← smul_apply, ← Matrix.submatrix_smul]
  rw [← sub_apply, ← Matrix.submatrix_sub]
  rw [Matrix.isUnit_submatrix_equiv]
  rw [← Algebra.algebraMap_eq_smul_one v, ← spectrum.mem_iff]

open scoped HermitianMat in
open scoped Pointwise in
theorem HermitianMat.spectrum_prod {d d₂ : Type*}
  [Fintype d] [DecidableEq d] [Fintype d₂] [DecidableEq d₂]
  {A : HermitianMat d ℂ} {B : HermitianMat d₂ ℂ} :
    spectrum ℝ (A ⊗ₖ B).toMat = spectrum ℝ A.toMat * spectrum ℝ B.toMat :=
  Matrix.spectrum_prod A.H B.H

--PULLOUT: Belongs in Mathlib/Algebra/Order/Group/Pointwise/CompleteLattice.lean
-- (after appropriately generalizing to MulPosMono)
open scoped Pointwise in
theorem csInf_mul_nonneg {s t : Set ℝ}
  (hs₀ : s.Nonempty) (hs₁ : ∀ x ∈ s, 0 ≤ x) (ht₀ : t.Nonempty) (ht₁ : ∀ x ∈ t, 0 ≤ x) :
    sInf (s * t) = sInf s * sInf t := by
  --TODO Cleanup
  have h_ge : sInf (s * t) ≥ sInf s * sInf t := by
    have h_lower_bound : ∀ x ∈ s, ∀ y ∈ t, x * y ≥ (sInf s) * (sInf t) := by
      intro x a y a_1
      gcongr
      · apply Real.sInf_nonneg; intro x hx; exact ht₁ x hx;
      · exact hs₁ x a;
      · exact csInf_le ⟨ 0, fun z hz => hs₁ z hz ⟩ a;
      · exact csInf_le ⟨ 0, fun z hz => ht₁ z hz ⟩ a_1;
    have h_inf_le : ∀ z ∈ s * t, z ≥ (sInf s) * (sInf t) := by
      rintro _ ⟨ x, hx, y, hy, rfl ⟩ ; exact h_lower_bound x hx y hy;
    exact le_csInf ( Set.Nonempty.mul hs₀ ht₀ ) h_inf_le
  have h_le : sInf (s * t) ≤ sInf s * sInf t := by
    set a := sInf s
    set b := sInf t
    have h_eps : ∀ ε > 0, ∃ x ∈ s, x < a + ε ∧ ∃ y ∈ t, y < b + ε := by
      exact fun ε ε_pos => by rcases exists_lt_of_csInf_lt ( hs₀ ) ( lt_add_of_pos_right a ε_pos ) with ⟨ x, hx₁, hx₂ ⟩ ; rcases exists_lt_of_csInf_lt ( ht₀ ) ( lt_add_of_pos_right b ε_pos ) with ⟨ y, hy₁, hy₂ ⟩ ; exact ⟨ x, hx₁, hx₂, y, hy₁, hy₂ ⟩ ;
    have h_prod_eps : ∀ ε > 0, ∃ x ∈ s, ∃ y ∈ t, x * y < (a + ε) * (b + ε) := by
      exact fun ε hε => by obtain ⟨ x, hx₁, hx₂, y, hy₁, hy₂ ⟩ := h_eps ε hε; exact ⟨ x, hx₁, y, hy₁, by nlinarith [ hs₁ x hx₁, ht₁ y hy₁ ] ⟩ ;
    have h_lim : Filter.Tendsto (fun ε => (a + ε) * (b + ε)) (nhdsWithin 0 (Set.Ioi 0)) (nhds (a * b)) := by
      exact tendsto_nhdsWithin_of_tendsto_nhds ( Continuous.tendsto' ( by continuity ) _ _ ( by norm_num ) );
    refine' le_of_tendsto_of_tendsto tendsto_const_nhds h_lim _;
    filter_upwards [ self_mem_nhdsWithin ] with ε hε using le_trans ( csInf_le ⟨ 0, by rintro x ⟨ u, hu, v, hv, rfl ⟩ ; exact mul_nonneg ( hs₁ u hu ) ( ht₁ v hv ) ⟩ ⟨ _, h_prod_eps ε hε |> Classical.choose_spec |> And.left, _, h_prod_eps ε hε |> Classical.choose_spec |> And.right |> Classical.choose_spec |> And.left, rfl ⟩ ) ( h_prod_eps ε hε |> Classical.choose_spec |> And.right |> Classical.choose_spec |> And.right |> le_of_lt )
  exact le_antisymm h_le h_ge

theorem sInf_spectrum_prod {d d₂ : Type*}
  [Fintype d] [DecidableEq d] [Fintype d₂] [DecidableEq d₂]
  {ρ : MState d} {σ : MState d₂} :
    sInf (spectrum ℝ (ρ ⊗ σ).m) = sInf (spectrum ℝ ρ.m) * sInf (spectrum ℝ σ.m) := by
  rcases isEmpty_or_nonempty d with _ | _; · simp
  rcases isEmpty_or_nonempty d₂ with _ | _; · simp
  rw [MState.m, MState.prod, HermitianMat.spectrum_prod, ← MState.m, ← MState.m]
  rw [csInf_mul_nonneg]
  · exact IsSelfAdjoint.spectrum_nonempty ρ.M.H
  · rw [MState.m, ρ.M.H.spectrum_real_eq_range_eigenvalues]
    rintro _ ⟨i, rfl⟩
    apply ρ.eigenvalue_nonneg
  · exact IsSelfAdjoint.spectrum_nonempty σ.M.H
  · rw [MState.m, σ.M.H.spectrum_real_eq_range_eigenvalues]
    rintro _ ⟨i, rfl⟩
    apply σ.eigenvalue_nonneg

theorem sInf_spectrum_rprod {j : ι} {ρ : MState (H i)} {σ : MState (H j)} :
    sInf (spectrum ℝ (ρ ⊗ᵣ σ).m) = sInf (spectrum ℝ ρ.m) * sInf (spectrum ℝ σ.m) := by
  rw [← sInf_spectrum_prod, prodRelabel, MState.spectrum_relabel]

lemma sInf_spectrum_spacePow (σ : MState (H i)) (n : ℕ) :
    sInf (spectrum ℝ (σ⊗^S[n]).m) = sInf (spectrum ℝ σ.m) ^ n := by
  induction n
  · simp only [statePow_zero, pow_zero]
    conv =>
      enter [1, 1, 2]
      equals 1 =>
        change MState.uniform.m = 1 --TODO simp
        ext i j
        simp [MState.uniform, MState.ofClassical, MState.m, HermitianMat.diagonal]
        rfl
    rw [spectrum.one_eq, csInf_singleton]
  · rename_i n ih
    rw [statePow_succ, sInf_spectrum_rprod, ih, pow_succ]

lemma iInf_eigenvalues_smul_one_le {d : Type*} [Fintype d] [DecidableEq d] {A : Matrix d d ℂ}
  (hA : A.IsHermitian) : iInf hA.eigenvalues • 1 ≤ A :=
  (Matrix.PosSemidef.smul_one_le_of_eigenvalues_iff hA (iInf hA.eigenvalues)).mp (ciInf_le (Finite.bddBelow_range _))

private lemma c_identity {mineig : ℝ} (h_mineig : 0 < mineig) {n : ℕ} (hn : 0 < n):
  let c : ℕ → ℝ := fun n ↦ Real.log (1 / mineig) + Real.log 3 / (max n 1);
    (Real.exp (-c n) * (1 / 3) * mineig ^ n) = Real.exp (-↑n * (c n + c n / ↑n)) := by
  have h (x : ℝ) : n * (x / n) = x := by field_simp
  simp only [neg_mul, show ((max n 1 : ℕ) : ℝ) = n from mod_cast (max_eq_left hn)]
  simp only [Real.exp_add, mul_add, neg_add_rev, mul_assoc, h]
  simp [Real.exp_neg, Real.exp_log, Real.exp_log h_mineig, Real.exp_nat_mul]

private lemma c'_bounded {mineig : ℝ} {ε2 : ℕ → ℝ≥0}
    (hε2 : ∀ (n : ℕ), ε2 n < 1) (o : ℝ) :
  let c : ℕ → ℝ := fun n => Real.log (1 / mineig) + Real.log 3 / ↑(max n 1);
  let c' : ℝ → ℕ → ℝ := fun  ε2 n ↦ (c n + (c n) / n) ⊔ (o + ε2);
  (∀ (n : ℕ), 0 < c n) →
    ∃ (C : NNReal), ∀ᶠ (n : ℕ) in Filter.atTop, c' (↑(ε2 n)) n ≤ ↑C := by
  have h_bound : ∃ C : ℝ, ∀ᶠ n in Filter.atTop, Real.log (1 / mineig) + Real.log 3 / (Max.max n 1) + (Real.log (1 / mineig) + Real.log 3 / (Max.max n 1)) / n ≤ C := by
    have h_bound : Filter.Tendsto (fun n => Real.log (1 / mineig) + Real.log 3 / (Max.max n 1) + (Real.log (1 / mineig) + Real.log 3 / (Max.max n 1)) / n) Filter.atTop (nhds (Real.log (1 / mineig) + Real.log 3 / 0 + (Real.log (1 / mineig) + Real.log 3 / 0) / 0)) := by
      exact le_trans ( Filter.Tendsto.add ( tendsto_const_nhds.add <| Filter.Tendsto.mul tendsto_const_nhds <| Filter.Tendsto.inv_tendsto_atTop <| Filter.tendsto_atTop_atTop.mpr fun x => ⟨ x + 1, fun y hy => le_max_of_le_left <| by linarith ⟩ ) <| Filter.Tendsto.mul ( tendsto_const_nhds.add <| Filter.Tendsto.mul tendsto_const_nhds <| Filter.Tendsto.inv_tendsto_atTop <| Filter.tendsto_atTop_atTop.mpr fun x => ⟨ x + 1, fun y hy => le_max_of_le_left <| by linarith ⟩ ) <| tendsto_inv_atTop_zero ) <| by norm_num;
    exact ⟨ _, h_bound.eventually ( ge_mem_nhds <| lt_add_one _ ) ⟩;
  intro c c' a
  simp_all only [one_div, Real.log_inv, Filter.eventually_atTop, ge_iff_le, Nat.cast_max, Nat.cast_one,
    lt_neg_add_iff_add_lt, add_zero, sup_le_iff, c, c']
  obtain ⟨w, ⟨w_1, h⟩⟩ := h_bound
  use ⌈w⌉₊ + ⌈o⌉₊ + 1, ⌈w_1⌉₊
  intro n hn
  constructor
  · norm_num
    linarith [ Nat.le_ceil w, h n ( Nat.le_of_ceil_le hn ) ]
  · norm_num
    linarith [ Nat.le_ceil o, show ( ε2 n : ℝ ) ≤ 1 by exact_mod_cast le_of_lt ( hε2 n ) ]

protected lemma _root_.ENNReal.bdd_le_mul_tendsto_zero
  {α : Type u_2} {l : Filter α} {f g : α → ℝ≥0∞} {b : ℝ≥0∞}
  (hb : b ≠ ⊤) (hf : Filter.Tendsto f l (nhds 0))
  (hg : ∀ᶠ (x : α) in l, g x ≤ b) :
    Filter.Tendsto (fun x => f x * g x) l (nhds 0) := by
  rw [ ENNReal.tendsto_nhds_zero ] at *;
  intro ε hεpos
  by_cases hb_pos : 0 < b;
  · have := hf ( ε := ε / b ) (by simp [hb, hεpos.ne'])
    simp_all only [ne_eq, gt_iff_lt]
    filter_upwards [ this, hg ] with x hx₁ hx₂ using le_trans ( mul_le_mul' hx₁ hx₂ ) ( by rw [ ENNReal.div_mul_cancel ] <;> aesop );
  · simp_all only [ne_eq, gt_iff_lt, not_lt, nonpos_iff_eq_zero, ENNReal.zero_ne_top, not_false_eq_true]
    subst hb_pos
    filter_upwards [ hg ] with x hx
    simp [hx]

set_option maxHeartbeats 500000 in
/-- Lemma 7 from the paper. We write `ε'` for their `\tilde{ε}`. -/
private theorem Lemma7 (ρ : MState (H i)) {ε : Prob} (hε : 0 < ε ∧ ε < 1) (σ : (n : ℕ) → IsFree (i := i ^ n)) :
    (R2 ρ σ ≥ R1 ρ ε) →
    ∀ ε' : Prob, (hε' : 0 < ε' ∧ ε' < ε) → -- ε' is written as \tilde{ε} in the paper.
    ∃ σ' : (n : ℕ) → IsFree (i := i ^ n),
    R2 ρ σ' - R1 ρ ε ≤ .ofNNReal (1 - ε' : Prob) * (R2 ρ σ - R1 ρ ε)
    := by
  --This proof naturally splits out into LemmaS62:
  --  `lim inf n→∞ 1/n D(E_n(ρ^⊗n)‖σ''_n) − R1,ϵ ≤ (1 − ˜ϵ)(R2 − R1,ϵ).`
  --This is proved in appendix C.
  --Then we prove S61, and the conclusion is just `rw [S61] at S62`. But splitting it like
  --this requires first _defining_ the sequence σ''_n.

  --First deal with the easy case of R1 = R2.
  intro hR1R2 ε' ⟨hε'₁, hε'₂⟩
  rw [ge_iff_le, le_iff_lt_or_eq, or_comm] at hR1R2
  rcases hR1R2 with hR1R2|hR1R2
  · rw [hR1R2]
    use σ
    simp
  --This leaves us with the stronger statement that R1 < R2 strictly.
  --Before proceeding, let's reduce to the case that they're finite.
  have hR1 : R1 ρ ε ≠ ⊤ := hR1R2.ne_top
  rcases eq_or_ne (R2 ρ σ) ⊤ with hR2|hR2
  · rw [hR2, ENNReal.top_sub hR1, ENNReal.mul_top', if_neg]
    · simp
    · have : ε'.val < 1 := hε'₂.trans hε.2
      rcases ε' with ⟨ε',hε'₁,hε'₂⟩
      simp only [Prob.toNNReal, Prob.coe_one_minus, ENNReal.coe_eq_zero]
      rw [Subtype.ext_iff, val_eq_coe, val_eq_coe, coe_zero, coe_mk]
      linarith +splitNe

  --Start giving the definitions from the paper. Define ε₀
  let ε₀ : ℝ := (R2 ρ σ - R1 ρ ε).toReal * (ε - ε') / (1 - ε)
  have hε₀ : 0 < ε₀ :=
    have := sub_pos.mpr (show ε.val < 1 from hε.2)
    have := sub_pos.mpr (show ε'.val < ε from hε'₂)
    have : 0 < (SteinsLemma.R2 ρ σ - SteinsLemma.R1 ρ ε).toReal :=
      ENNReal.toReal_pos (tsub_pos_of_lt hR1R2).ne' (ENNReal.sub_ne_top hR2)
    by positivity
  have hε₀' : (R1 ρ ε).toReal ≤ (R2 ρ σ).toReal + ε₀ := by
    dsimp [ε₀]
    rw [← sub_nonneg]
    have _ := sub_pos.mpr (show ε.val < 1 from hε.2)
    have _ := sub_pos.mpr (show ε'.val < ε from hε'₂)
    rw [ENNReal.toReal_sub_of_le hR1R2.le (by finiteness)]
    field_simp
    suffices h : 0 ≤ ((R2 ρ σ).toReal - (R1 ρ ε).toReal) * ((↑ε - ↑ε') + (1 - ↑ε)) by
      convert h using 1
      · exact zero_mul _
      · ring_nf
    rw [← ENNReal.toReal_sub_of_le hR1R2.le (by finiteness)]
    positivity

  -- m exists because R2 + ε₀ is strictly above R2, which is the liminf.
  obtain ⟨m, hm⟩ :=
    have h : R2 ρ σ < R2 ρ σ + .ofNNReal ⟨ε₀, hε₀.le⟩ :=
      ENNReal.lt_add_right hR2 (by simp [← NNReal.coe_eq_zero, hε₀.ne'])
    (Filter.frequently_lt_of_liminf_lt (h := h)).forall_exists_of_atTop 1

  --Define σ₁
  obtain ⟨σ₁, hσ₁_pos, hσ₁_free⟩ := FreeStateTheory.free_fullRank i

  -- Define σ̃ₙ in terms of σₘ
  let «σ̃» (n) := Lemma6_σn m σ₁ (σ m) n
  have «σ̃_free» (n) : IsFree («σ̃» (n)) := Lemma6_σn_IsFree hσ₁_free (fun n ↦ (σ n).2) m n

  --Define σ⋆
  have σ_max_exists (n : ℕ) := IsCompact_IsFree.exists_isMaxOn Set.Nonempty.of_subtype
      (f := fun σ ↦ β_ ε(ρ⊗^S[n]‖{σ})) (hf := Continuous.continuousOn (by fun_prop))
  let «σ⋆» (n) := Classical.choose (σ_max_exists n)
  have «σ⋆_free» (n) : IsFree («σ⋆» n) := (σ_max_exists n).choose_spec.left
  have «σ⋆_max» (n) : IsMaxOn _ IsFree («σ⋆» n) := (σ_max_exists n).choose_spec.right

  --Finally define σ' as an even mixture of σ̃, σ⋆, and σ_full.
  --TODO: would be nice to write a `Mixable` thing for mixing `k` things according to a distribution,
  -- in this case `Distribution.uniform (Fin 3)`.
  let σ' := fun n ↦ ⟨2/3, by norm_num⟩ [⟨1/2, by norm_num⟩ [«σ̃» n ↔ «σ⋆» n] ↔ σ₁⊗^S[n]]
  have σ'_free (n) : IsFree (σ' n) := by
    --by convexity of `IsFree` and that the three constituents are free
    unfold σ'
    apply IsFree.mix
    · exact («σ̃_free» n).mix («σ⋆_free» n) _
    · exact hσ₁_free.npow n
  have σ'_posdef (n) : (σ' n).m.PosDef := by
    --because σ₁ is PosDef, so is σ₁⊗^[n], and so is any convex mixture.
    unfold σ'
    apply MState.PosDef_mix_of_ne_one
    · apply UnitalPretheory.PosDef.npow hσ₁_pos
    · norm_num [← Prob.ne_iff]

  --Clean up the goal... a bit... still a mess!
  clear «σ̃_free» «σ⋆_max» «σ⋆_free»

  -- λ_full, the minimum eigenvalue of σ_full
  let mineig := ⨅ i, σ₁.M.H.eigenvalues i
  obtain ⟨i_min, hi_min⟩ := exists_eq_ciInf_of_finite (f := (HermitianMat.H σ₁.M).eigenvalues)

  have h_min_pos : 0 < mineig := by
    --because σ₁ is PosDef, all eigenvalues are positive, so their minimum is positive
    unfold mineig
    rw [← hi_min]
    exact hσ₁_pos.eigenvalues_pos i_min

  have h_min_le_one : mineig ≤ 1 := by
    --all eigenvalues of a state are at most 1. (We might not actually need this fact.)
    unfold mineig
    rw [← hi_min]
    exact σ₁.eigenvalue_le_one i_min

  clear i_min hi_min

  -- The sequence c_n given in (S44). In order to handle when c = 0, I've replaced the
  -- (Real.log 3) / n term with (Real.log 3) / (max n 1). I expect this will work down the line.
  let c (n : ℕ) := Real.log (1 / mineig) + (Real.log 3) / (max n 1)
  have hc (n) : 0 < c n := by
    have h₁ : 0 ≤ Real.log (1 / mineig) := by bound
    positivity

  have hc_lim : Filter.atTop.Tendsto (fun n ↦ (c n) / n) (𝓝 0) := by
    have h_const : Filter.atTop.Tendsto (fun n : ℕ ↦ Real.log (1 / mineig) / n) (𝓝 0) :=
        tendsto_const_nhds.div_atTop tendsto_natCast_atTop_atTop;
    -- We can split the limit into two parts: the constant term and the term involving log(3).
    have h_div : Filter.atTop.Tendsto (fun n : ℕ ↦ Real.log 3 / (max n 1 * n)) (𝓝 0) :=
      tendsto_const_nhds.div_atTop <| Filter.tendsto_atTop_mono (fun n ↦ by
        norm_cast; nlinarith [le_max_left n 1, le_max_right n 1]) tendsto_natCast_atTop_atTop
    convert h_const.add h_div using 2 <;> ring

  -- The function f_n(λ) in (S45)
  let f (n : ℕ) (lam : ℝ) := ⌈Real.log lam / c n⌉ * c n
  --(S46)
  have h_le_f (n) (lam) : Real.log lam ≤ f n lam := calc
    _ ≤ (⌈Real.log lam / (c n)⌉) * c n := by
      rw [← mul_inv_le_iff₀ (hc n)]
      apply Int.le_ceil _
    _ = f n lam := by
      rfl
  have h_f_le (n) (lam) : f n lam < Real.log lam + c n := calc
    f n lam = ⌈Real.log lam / c n⌉ * c n := by
      rfl
    _ < (Real.log lam / c n + 1) * c n := by
      specialize hc n
      gcongr
      exact Int.ceil_lt_add_one _
    _ ≤ Real.log lam + c n := by
      specialize hc n
      field_simp
      rfl

  --Define σ'' first as the (unnormalized) cfc image of σ' under `λ → exp (f n λ)`.
  let σ''_unnormalized (n) : HermitianMat (H (i ^ n)) ℂ :=
    (σ' n).M.cfc fun e ↦ Real.exp (f n e)

  have σ''_unnormalized_PosDef (n) : Matrix.PosDef (σ''_unnormalized n).val := by
    dsimp [σ''_unnormalized]
    rw [HermitianMat.cfc_PosDef]
    intro
    positivity

  have h_exp_f (n) (x : ℝ) (hx : 0 < x) : x ≤ Real.exp (f n x) ∧ (Real.exp (f n x) < Real.exp (c n) * x) := by
    constructor
    · convert Real.exp_monotone (h_le_f n x)
      rw [Real.exp_log hx]
    · convert Real.exp_strictMono (h_f_le n x) using 1
      rw [Real.exp_add (Real.log x), Real.exp_log hx, mul_comm]

  have σ''_tr_bounds (n) : 1 ≤ (σ''_unnormalized n).trace ∧ (σ''_unnormalized n).trace < Real.exp (c n) := by
    have hσ' := (σ' n).tr
    constructor
    · rw [← HermitianMat.sum_eigenvalues_eq_trace] at hσ' ⊢
      rw [← hσ']
      obtain ⟨e, he⟩ := (σ' n).M.cfc_eigenvalues fun e ↦ Real.exp (f n e)
      rw [he]
      simp only [HermitianMat.val_eq_coe, MState.toMat_M, Function.comp_apply]
      rw [Equiv.sum_comp e (fun i ↦ Real.exp (f n (Matrix.IsHermitian.eigenvalues _ i)))]
      gcongr
      refine (h_exp_f n _ ?_).left
      exact (σ'_posdef n).eigenvalues_pos _
    · rw [← HermitianMat.sum_eigenvalues_eq_trace] at hσ' ⊢
      rw [← mul_one (Real.exp (c n)), ← hσ', Finset.mul_sum]
      obtain ⟨e, he⟩ := (σ' n).M.cfc_eigenvalues fun e ↦ Real.exp (f n e)
      rw [he]; clear he
      dsimp
      rw [Equiv.sum_comp e (fun i ↦ Real.exp (f n (Matrix.IsHermitian.eigenvalues _ i)))]
      gcongr
      · exact Finset.univ_nonempty
      · refine (h_exp_f n _ ?_).right
        exact (σ'_posdef n).eigenvalues_pos _

  --Then σ'' is the normalized version, which will work because σ''_unnormalized is PosDef
  let σ'' (n) : MState (H (i ^ n)) := {
    --TODO make this its own definition
    M := (σ''_unnormalized n).trace⁻¹ • (σ''_unnormalized n)
    zero_le := by
      have h1 : 0 < (σ''_unnormalized n).trace := zero_lt_one.trans_le (σ''_tr_bounds n).left
      have h2 : 0 < σ''_unnormalized n := (σ''_unnormalized_PosDef n).zero_lt
      exact smul_nonneg (inv_nonneg_of_nonneg h1.le) h2.le
    tr := by
      simp only [HermitianMat.trace_smul]
      apply inv_mul_cancel₀
      exact (zero_lt_one.trans_le (σ''_tr_bounds n).left).ne'
  }

  have σ''_posdef n : (σ'' n).M.toMat.PosDef := by
    apply (σ''_unnormalized_PosDef n).smul
    have := (σ''_tr_bounds n).left
    positivity

  have σ'_le_σ'' (n) : Real.exp (-c n) • (σ' n).M ≤ σ'' n := by
    dsimp [σ'']
    set x := (σ''_unnormalized n).trace
    dsimp [σ''_unnormalized]
    rw [← HermitianMat.cfc_const_mul_id, ← HermitianMat.cfc_const_mul_id,
      ← HermitianMat.cfc_comp]
    rw [← sub_nonneg, ← HermitianMat.cfc_sub, HermitianMat.zero_le_cfc]
    intro i
    set y := (σ' n).M.H.eigenvalues i
    have hy : 0 < y := (σ'_posdef n).eigenvalues_pos i
    dsimp only [Pi.sub_apply, Function.comp_apply]
    have : 0 < x := zero_lt_one.trans_le (σ''_tr_bounds n).left
    grw [ ← (h_exp_f n y hy).left]
    rw [← sub_mul]
    suffices 0 ≤ x⁻¹ - Real.exp (-c n) by positivity
    rw [sub_nonneg, ← inv_le_inv₀]
    · simpa [← Real.exp_neg] using (σ''_tr_bounds n).right.le
    · positivity
    · positivity
  have σ''_le_σ' (n) : σ'' n ≤ Real.exp (c n) • (σ' n).M := by
    dsimp [σ'']
    set x := (σ''_unnormalized n).trace
    dsimp [σ''_unnormalized]
    rw [← HermitianMat.cfc_const_mul_id, ← HermitianMat.cfc_const_mul_id,
      ← HermitianMat.cfc_comp]
    rw [← sub_nonneg, ← HermitianMat.cfc_sub, HermitianMat.zero_le_cfc]
    intro i
    set y := (σ' n).M.H.eigenvalues i
    have hy : 0 < y := (σ'_posdef n).eigenvalues_pos i
    dsimp only [Pi.sub_apply, Function.comp_apply]
    grw [ ← (h_exp_f n y hy).right]
    rw [← one_sub_mul]
    suffices 0 ≤ 1 - x⁻¹ by positivity
    simpa using inv_le_one_of_one_le₀ (σ''_tr_bounds n).left

  have qRel_σ''_le_σ' n : 𝐃(ρ⊗^S[n]‖σ'' n) ≤ 𝐃(ρ⊗^S[n]‖σ' n) + ENNReal.ofReal (c n) := by
    rw [← Real.log_exp (c n)]
    apply qRelEntropy_le_add_of_le_smul
    apply σ''_le_σ'

  have qRel_σ'_le_σ'' n : 𝐃(ρ⊗^S[n]‖σ' n) ≤ 𝐃(ρ⊗^S[n]‖σ'' n) + ENNReal.ofReal (c n) := by
    rw [← Real.log_exp (c n)]
    apply qRelEntropy_le_add_of_le_smul
    rw [← inv_smul_le_iff_of_pos (by positivity), ← Real.exp_neg]
    apply σ'_le_σ''

  -- Definition of the pinching map w.r.t. σ'' in Eq. (S55)
  let ℰ n := pinching_map (σ'' n)

  have hσ'n_eq_sum_third n : (σ' n).M = (1 / 3 : ℝ) • «σ̃» n +
      (1 / 3 : ℝ) • «σ⋆» n + (1 / 3 : ℝ) • (σ₁⊗^S[n]) := by
    unfold σ'
    change _ • _ + _ = _
    conv =>
      enter [1, 1, 2]
      change _ + _
    dsimp [Mixable.to_U]
    norm_num only [one_div, Prob.coe_one_minus, smul_add, smul_smul]

  have hσ₁_le_σ' n : (1 / 3 : ℝ) • (σ₁⊗^S[n]).M ≤ (σ' n).M := by
    rw [hσ'n_eq_sum_third]
    apply le_add_of_nonneg_left
    have := («σ⋆» n).zero_le
    have := («σ̃» n).zero_le
    positivity

  -- Number of distinct eigenvalues of σ'' in Eq. (S56) is
  -- Fintype.card (spectrum ℝ (σ'' n).m), which is dₙ in the paper.
  have hdle n : Fintype.card (spectrum ℝ (σ'' n).m) ≤ n + 1 := by
    rw [Matrix.card_spectrum_eq_image (σ'' n).m (σ'' n).M.H]
    rcases n.eq_zero_or_pos with rfl | hn
    · have _ : Unique (H (i ^ 0)) := by
        rw [spacePow_zero]
        infer_instance
      simp
    rw [← Set.ncard_coe_finset]
    simp only [Finset.coe_image, Finset.coe_univ, Set.image_univ]
    have eq : ∃ (e : Equiv.Perm _), (σ'' n).M.H.eigenvalues =
        (fun x ↦ (σ''_unnormalized n).trace⁻¹ * Real.exp (f n x)) ∘ (σ' n).M.H.eigenvalues ∘ e := by
      convert (σ' n).M.cfc_eigenvalues (fun x ↦ (σ''_unnormalized n).trace⁻¹ * Real.exp (f n x))
      rw [HermitianMat.cfc_const_mul]
    rcases eq with ⟨eq, heq⟩
    rw [heq]
    simp only [Set.range_comp, MState.toMat_M, EquivLike.range_eq_univ, Set.image_univ, ge_iff_le]
    let S : Set ℝ := (fun x => Real.exp (f n x)) '' Set.Icc ((mineig ^ n) / 3) 1
    have h_card_subs : Set.ncard S ≤ n + 1 ∧ S.Finite := by
      exact f_image_bound mineig n h_min_pos hn h_le_f h_f_le
    let S₂ : Set ℝ := (fun x => (σ''_unnormalized n).trace⁻¹ * Real.exp (f n x)) '' Set.Icc ((mineig ^ n) / 3) 1
    obtain ⟨h_card_subs₂, h_s₂_finite⟩ : Set.ncard S₂ ≤ n + 1 ∧ S₂.Finite := by
      have hS₂ : S₂ = ((σ''_unnormalized n).trace⁻¹ * ·) '' S := by
        simp [S, S₂, Set.image_image]
      constructor
      · rw [hS₂]
        exact (Set.ncard_image_le h_card_subs.right).trans h_card_subs.left
      · rw [hS₂]
        exact h_card_subs.right.image _
    refine (Set.ncard_le_ncard (t := (fun x => (σ''_unnormalized n).trace⁻¹ *
      Real.exp (f n x)) '' Set.Icc ((mineig ^ n) / 3) 1) ?_ h_s₂_finite).trans h_card_subs₂
    apply Set.image_mono
    rintro _ ⟨i, rfl⟩
    refine ⟨?_, MState.eigenvalue_le_one _ _⟩
    refine le_trans ?_ (ciInf_le (Finite.bddBelow_range _) i)
    refine le_trans ?_ (iInf_eigenvalues_le (hσ₁_le_σ' n) (HermitianMat.H _) _)
    dsimp [mineig, iInf]
    rw [← Matrix.IsHermitian.spectrum_real_eq_range_eigenvalues]
    rw [← Matrix.IsHermitian.spectrum_real_eq_range_eigenvalues]
    rw [spectrum.smul_eq_smul _ _ (CFC.spectrum_nonempty ℝ _ (σ₁⊗^S[n]).M.H)]
    rw [Real.sInf_smul_of_nonneg (by norm_num)]
    simp only [MState.toMat_M, smul_eq_mul, div_eq_inv_mul,
      mul_one, inv_pos, Nat.ofNat_pos, mul_le_mul_iff_right₀]
    apply le_of_eq
    -- sInf (spectrum ℝ σ₁.m) ^ n = sInf (spectrum ℝ σ₁⊗^S[n].m)
    symm
    apply sInf_spectrum_spacePow
  have hdpos n : 0 < Fintype.card (spectrum ℝ (σ'' n).m) := by
    rw [Fintype.card_pos_iff, Set.nonempty_coe_sort]
    apply IsSelfAdjoint.spectrum_nonempty
    exact (σ'' n).M.H

  -- Eq (S59) has a minus sign, which gets complicated when one of the relative entropies is infinite.
  -- However, I don't think we need this version with the minus sign.
  have qRel_pinching_pythagoras n : 𝐃(ρ⊗^S[n]‖σ'' n) = 𝐃(ρ⊗^S[n]‖ℰ n (ρ⊗^S[n])) + 𝐃(ℰ n (ρ⊗^S[n])‖σ'' n) := by
    exact pinching_pythagoras (ρ⊗^S[n]) (σ'' n)

  -- Eq. (S60)
  have qRel_ent_bound n : 𝐃(ρ⊗^S[n]‖ℰ n (ρ⊗^S[n])) ≤ ENNReal.ofReal (Real.log (n + 1)) := calc
    𝐃(ρ⊗^S[n]‖ℰ n (ρ⊗^S[n])) ≤ ENNReal.ofReal (Real.log (Fintype.card (spectrum ℝ (σ'' n).m))) :=
      qRelativeEnt_op_le (by simp [hdpos n]) (pinching_bound ..)
    _ ≤ ENNReal.ofReal (Real.log (n + 1)) := by
      grw [hdle n]
      · exact_mod_cast le_rfl
      · simp [hdpos n]

  -- Eq. (S61)
  have hliminf : Filter.atTop.liminf (fun n ↦ 𝐃(ρ⊗^S[n]‖σ' n) / n) =
                 Filter.atTop.liminf (fun n ↦ 𝐃(ℰ n (ρ⊗^S[n])‖σ'' n) / n) := by
    trans Filter.atTop.liminf fun n ↦ 𝐃(ρ⊗^S[n]‖σ'' n) / n
    · have hg : Filter.atTop.Tendsto (fun n ↦ ENNReal.ofReal (c n) / n) (𝓝 0) := by
        rw [← ENNReal.tendsto_toReal_iff_of_eventually_ne_top ?_ ENNReal.zero_ne_top]
        · simpa [ENNReal.toReal_ofReal (hc _).le]
        · rw [Filter.eventually_atTop]
          use 1
          intros
          finiteness
      apply le_antisymm
      · nth_rw 2 [← ENNReal.liminf_add_of_right_tendsto_zero hg]
        conv =>
          enter [2, 1, n]
          rw [Pi.add_apply, ← ENNReal.add_div]
        apply Filter.liminf_le_liminf (β := ℝ≥0∞)
        rw [Filter.eventually_atTop]
        use 1
        intro n _
        exact ENNReal.div_le_div (qRel_σ'_le_σ'' n) (by rfl)
      -- A copy of the · above with σ' and σ'' swapped
      · nth_rw 2 [← ENNReal.liminf_add_of_right_tendsto_zero hg]
        conv =>
          enter [2, 1, n]
          rw [Pi.add_apply, ← ENNReal.add_div]
        apply Filter.liminf_le_liminf (β := ℝ≥0∞)
        rw [Filter.eventually_atTop]
        use 1
        intro n _
        exact ENNReal.div_le_div (qRel_σ''_le_σ' n) (by rfl)
    · simp only [qRel_pinching_pythagoras, ENNReal.add_div, ← Pi.add_apply]
      conv =>
        lhs
        apply ENNReal.liminf_add_of_left_tendsto_zero
        tactic =>
          apply tendsto_of_tendsto_of_tendsto_of_le_of_le
            (g := (0 : ℕ → ℝ≥0∞)) (h := fun n ↦ ENNReal.ofReal (Real.log (n + 1)) / n)
          · exact tendsto_const_nhds
          ·  -- Basically that lim_n→∞ log n / n = 0
            rw [← Filter.tendsto_sub_atTop_iff_nat 1]
            apply Filter.Tendsto.congr' (f₁ := fun (n : ℕ) ↦ ENNReal.ofReal (Real.log n / (n - 1)))
            · simp only [Filter.EventuallyEq, ← ENNReal.ofReal_natCast, Filter.eventually_atTop]
              use 2; intros b hb
              convert ENNReal.ofReal_div_of_pos (y := b - 1) (by rify at b hb; linarith)
              · norm_cast
                omega
              · norm_cast; symm; apply Int.subNatNat_of_le
                omega
            refine Filter.Tendsto.comp (g := fun r ↦ ENNReal.ofReal (Real.log r / (r - 1)))
              ?_ tendsto_natCast_atTop_atTop
            rw [← ENNReal.ofReal_zero]
            apply ENNReal.tendsto_ofReal
            convert Real.tendsto_pow_log_div_mul_add_atTop 1 (-1) 1 (zero_ne_one.symm) using 3
            · simp
            · ring
          · positivity
          · intro n
            exact ENNReal.div_le_div (qRel_ent_bound n) le_rfl

  clear qRel_ent_bound qRel_pinching_pythagoras hdpos hdle qRel_σ'_le_σ'' qRel_σ''_le_σ'

  -- Eq. (S62)
  have hliminfR : Filter.atTop.liminf (fun n ↦ 𝐃(ℰ n (ρ⊗^S[n])‖σ'' n) / n) - R1 ρ ε ≤
      ↑(1 - ε') * (R2 ρ σ - R1 ρ ε) := by
    have «hσ''_ge_σ⋆» n : σ'' n ≥ (Real.exp (-c n) / 3) • («σ⋆» n).M := by
      grw [ge_iff_le, ← σ'_le_σ'', div_eq_mul_inv, ← smul_smul, ← one_div]
      rw [smul_le_smul_iff_of_pos_left (by positivity), hσ'n_eq_sum_third]
      apply le_add_of_le_of_nonneg
      · apply le_add_of_nonneg_left
        have := («σ̃» n).zero_le
        positivity
      · have := (σ₁⊗^S[n]).zero_le
        positivity --TODO: It would be so cool if this could be done by *just* positivity.
    have «hσ''_ge_σ̃» n : σ'' n ≥ (Real.exp (-c n) / 3) • («σ̃» n).M := by
      grw [ge_iff_le, ← σ'_le_σ'', div_eq_mul_inv, ← smul_smul, ← one_div]
      rw [smul_le_smul_iff_of_pos_left (by positivity), hσ'n_eq_sum_third]
      apply le_add_of_le_of_nonneg
      · apply le_add_of_nonneg_right
        have := («σ⋆» n).zero_le
        positivity
      · have := (σ₁⊗^S[n]).zero_le
        positivity --TODO: It would be so cool if this could be done by *just* positivity.
    have hσ''_ge_σ₁ n : σ'' n ≥ (Real.exp (-c n) / 3) • (σ₁⊗^S[n]).M := by
      grw [ge_iff_le, ← σ'_le_σ'', div_eq_mul_inv, ← smul_smul, ← one_div]
      rw [smul_le_smul_iff_of_pos_left (by positivity)]
      exact hσ₁_le_σ' n

    have hc_littleO : (fun n : ℕ ↦ c n + Real.log 3) =o[Filter.atTop] (fun x ↦ (x : ℝ)) := by
      apply Asymptotics.IsLittleO.add
      · rw [Asymptotics.isLittleO_iff_tendsto']
        · exact hc_lim
        simp only [Nat.cast_eq_zero, Filter.eventually_atTop]
        use 1
        grind
      · --This really should be its own fact, TODO
        refine Asymptotics.isLittleO_const_left.2 <| Or.inr ?_
        convert tendsto_natCast_atTop_atTop (R := ℝ)
        ext; simp

    have hliminf_le : Filter.atTop.liminf (fun n ↦
        —log β_ ε(ℰ n (ρ⊗^S[n])‖{σ'' n}) / n) ≤ (R1 ρ ε).toNNReal := by --(S66)
      rw [ENNReal.coe_toNNReal hR1R2.ne_top]
      unfold R1
      calc _ = Filter.atTop.liminf (fun n => —log
        β_ ε((ℰ n) (ρ⊗^S[n])‖{(pinching_map (σ'' n)) (σ'' n)}) / ↑n) := by conv =>
          enter [1, 1, n]
          rw [← pinching_self (σ'' n)]
      _ ≤ Filter.atTop.liminf (fun n => —log β_ ε(ρ⊗^S[n]‖{(σ'' n)}) / ↑n) := by --(S67)
        refine Filter.liminf_le_liminf ?_
        apply Filter.Eventually.of_forall
        intro
        apply ENNReal.div_le_div_right
        apply Prob.negLog_Antitone
        apply OptimalHypothesisRate.optimalHypothesisRate_antitone
      _ ≤ Filter.atTop.liminf (fun n => —log β_ ε(ρ⊗^S[n]‖{(«σ⋆» n)}) / ↑n) := by --(S68)
        apply LemmaS3_inf _ _ _
          (f := fun n ↦ ⟨c n + Real.log 3, add_nonneg (hc n).le (Real.log_nonneg (by norm_num))⟩) hc_littleO
        intro i
        dsimp only [coe_mk]
        rw [neg_add', Real.exp_sub, Real.exp_log (by positivity)]
        exact «hσ''_ge_σ⋆» i
      _ = _ := by --(S69)
        congr! 4 with n
        rw [← OptimalHypothesisRate.Lemma3 ε IsCompact_IsFree free_convex]
        rw [← iSup_subtype'']
        have hs := Classical.choose_spec (σ_max_exists n)
        exact (hs.right.iSup_eq hs.left).symm

    have hlimsup_le (ε1 : Prob) (hε1 : 0 < (ε1 : ℝ) ∧ (ε1 : ℝ) < 1) :
        Filter.atTop.limsup (fun n ↦ —log β_ (1-ε1)(ℰ n (ρ⊗^S[n])‖{σ'' n}) / n) ≤
          ((R2 ρ σ).toNNReal + ⟨ε₀, hε₀.le⟩ : NNReal) := by --(S70)
      rw [ENNReal.coe_add, ENNReal.coe_toNNReal hR2]
      unfold R2
      calc _ = Filter.atTop.limsup (fun n => —log
        β_ (1-ε1)((ℰ n) (ρ⊗^S[n])‖{(pinching_map (σ'' n)) (σ'' n)}) / ↑n) := by conv =>
          enter [1, 1, n]
          rw [← pinching_self (σ'' n)]
      _ ≤ Filter.atTop.limsup (fun n => —log β_ (1-ε1)(ρ⊗^S[n]‖{(σ'' n)}) / ↑n) := by
        refine Filter.limsup_le_limsup ?_
        apply Filter.Eventually.of_forall
        intro
        apply ENNReal.div_le_div_right
        apply Prob.negLog_Antitone
        apply OptimalHypothesisRate.optimalHypothesisRate_antitone
      _ ≤ Filter.atTop.limsup (fun n => —log β_ (1-ε1)(ρ⊗^S[n]‖{(«σ̃» n)}) / ↑n) := by --(S71)
        apply LemmaS3_sup _ _ _
          (f := fun n ↦ ⟨c n + Real.log 3, add_nonneg (hc n).le (Real.log_nonneg (by norm_num))⟩) hc_littleO
        intro i
        dsimp only [coe_mk]
        rw [neg_add', Real.exp_sub, Real.exp_log (by positivity)]
        exact «hσ''_ge_σ̃» i
      _ ≤ _ := by --(S72)
        apply Lemma6
        · exact hm.left
        · exact hσ₁_pos
        · change (_ : ℝ) < _
          simpa using hε1.left
      _ ≤ _ := hm.right.le --(S73)

    let P1 ε2 n := {(ℰ n (ρ⊗^S[n])).M ≥ₚ (Real.exp (↑n*((R1 ρ ε).toReal + ε2))) • (σ'' n).M}
    let P2 ε2 n := {(ℰ n (ρ⊗^S[n])).M ≥ₚ (Real.exp (↑n*((R2 ρ σ).toReal + ε₀ + ε2))) • (σ'' n).M}

    have hPcomm ε2 n : Commute (P1 ε2 n).toMat (P2 ε2 n).toMat := by
      simp only [HermitianMat.proj_le, HermitianMat.cfc_toMat, P1, P2]
      apply IsSelfAdjoint.commute_cfc
      · apply HermitianMat.H
      symm
      apply IsSelfAdjoint.commute_cfc
      · apply HermitianMat.H
      simp only [AddSubgroupClass.coe_sub, MState.toMat_M, selfAdjoint.val_smul]
      suffices h : Commute ((ℰ n) (ρ⊗^S[n])).m (σ'' n).m by
        apply Commute.sub_left
        · exact (Commute.refl _).sub_right (h.smul_right _)
        · exact (h.symm.sub_right ((Commute.refl _).smul_right _)).smul_left _
      exact pinching_commutes (ρ⊗^S[n]) (σ'' n)

    have hliminfP1 ε2 (hε2 : 0 < ε2) := --(S76)
      LemmaS2liminf hε2 (fun n ↦ ℰ n (ρ⊗^S[n])) (σ'') hliminf_le

    conv at hliminfP1 =>
      enter [ε2, hε2, 1, 1, n, 1]
      change P1 _ _

    have hlimsupP2  ε2 (hε2 : 0 < ε2) (ε1 : Prob) (hε1 : 0 < (ε1 : ℝ) ∧ (ε1 : ℝ) < 1) := --(S77)
      LemmaS2limsup hε2 (fun n ↦ ℰ n (ρ⊗^S[n])) (σ'') (hlimsup_le ε1 (by simp [hε1]))

    have hlimsupP2' ε2 (hε2 : 0 < ε2) :
        Filter.atTop.limsup (fun n ↦ (P2 ε2 n).inner (ℰ n (ρ⊗^S[n])).M) = 0 := by
      apply le_antisymm
      · apply le_of_forall_pos_le_add
        intro ε1' hε1'
        let ε1 := min ε1' (1/2)
        have hε1 : 0 < (ε1 : ℝ) ∧ (ε1 : ℝ) < 1 := by
          constructor
          · rw [lt_min_iff]
            exact ⟨hε1', by norm_num⟩
          · rw [min_lt_iff]
            exact Or.inr (by norm_num)
        specialize hlimsupP2 ⟨ε2, hε2.le⟩ hε2 ⟨ε1, ⟨hε1.1.le, hε1.2.le⟩⟩ hε1
        trans ε1
        · convert hlimsupP2
          simp only [Prob.coe_one_minus, sub_sub_cancel]
        · simp only [one_div, zero_add, inf_le_left, ε1]
      · apply Filter.le_limsup_of_frequently_le ?_ ?_
        · rw [Filter.frequently_atTop]
          intro n; use n
          exact ⟨by rfl, HermitianMat.inner_ge_zero (HermitianMat.proj_le_nonneg _ _)
                                                    (HermitianMat.zero_le_iff.mpr ((ℰ n) (ρ⊗^S[n])).pos)⟩
        · apply Filter.isBoundedUnder_of
          use 1; intro n
          calc
            (P2 ε2 n).inner ↑((ℰ n) (ρ⊗^S[n])) ≤ HermitianMat.inner 1 ((ℰ n) (ρ⊗^S[n])).M :=
              HermitianMat.inner_mono' (HermitianMat.zero_le_iff.mpr ((ℰ n) (ρ⊗^S[n])).pos)
                                       (HermitianMat.proj_le_le_one _ _)
            _ = ((ℰ n) (ρ⊗^S[n])).M.trace := HermitianMat.one_inner _
            _ = 1 := MState.tr _

    let E1 := 1 - P1 -- (S78)
    let E2 := P1 - P2 -- (S79)
    let E3 := P2 -- (S80)

    have Esum : E1 + E2 + E3 = 1 := by
      unfold E1 E2 E3
      abel

    have hE1proj ε2 n : E1 ε2 n = {(ℰ n (ρ⊗^S[n])).M <ₚ (Real.exp (↑n*((R1 ρ ε).toReal + ε2))) • (σ'' n).M} := by
      dsimp [E1, P1]
      rw [sub_eq_iff_eq_add]
      simp only [HermitianMat.proj_le_add_lt]

    have hE2leProj ε2 n : E2 ε2 n ≤ {(ℰ n (ρ⊗^S[n])).M <ₚ (Real.exp (↑n*((R2 ρ σ).toReal + ε₀ + ε2))) • (σ'' n).M} := by
      dsimp [E2, P1, P2]
      rw [sub_le_iff_le_add]
      simp only [HermitianMat.proj_le_add_lt]
      exact HermitianMat.proj_le_le_one _ _

    -- (S81)
    /- A literal translation of the paper would read:
       (1/n : ℝ) • (E1 ε2 n).toMat * ((ℰ n (ρ⊗^S[n])).M.log.toMat - (σ'' n).M.log.toMat) ≤ ((R1 ρ ε).toReal + ε2) • (E1 ε2 n).toMat
    But this is simply not true! Because what happens when `ℰ n (ρ⊗^S[n])` has a zero eigenvalue, which
    it can? Then (S81) is an inequality of operators where the LHS has an operator with a "negative
    infinity" eigenvalue, intuitively. This isn't something very well defined, certainly not supported
    in our definitions. This only becomes mathematically meaningful when we see how it's used later, in
    (S88): both sides are traced against `ℰ n (ρ⊗^S[n])`, so that the 0 eigenvalues becomes irrelevant. This
    is the version we state and prove, then.

    Luckily, (S82) and (S85) are correct as written (in a particular interpretation), because
    there the problematic subspaces are indeed projected out by the E₂ and E₃ operators.
    -/
    have hE1leq ε2 (n : ℕ) (hε2 : 0 < ε2) :
        (ℰ n (ρ⊗^S[n])).M.inner (HermitianMat.mul_commute
          (commute_aux n (E := E1 ε2 n) (pinching_commutes (ρ⊗^S[n]) (σ'' n)) rfl)) ≤
          (ℰ n (ρ⊗^S[n])).M.inner (((R1 ρ ε).toReal + ε2) • (E1 ε2 n)) := by
      refine rexp_mul_smul_proj_lt_mul_sub_le_mul_sub
        (pinching_commutes (ρ⊗^S[n]) (σ'' n)) (by positivity) ?_ (σ''_posdef n) rfl
      rw [← HermitianMat.zero_le_iff]
      apply MState.zero_le

    -- (S82) -- see (S81) for comments
    have hE2leq ε2 (n : ℕ) (hε2 : 0 < ε2) : (1/n : ℝ) • (E2 ε2 n).toMat * ((ℰ n (ρ⊗^S[n])).M.log.toMat - (σ'' n).M.log.toMat) ≤ ((R2 ρ σ).toReal + ε₀ + ε2) • (E2 ε2 n).toMat := by
      refine rexp_mul_smul_proj_lt_mul_sub_le_mul_sub'
        (pinching_commutes (ρ⊗^S[n]) (σ'' n)) (by positivity) ?_ ?_ (σ''_posdef n) rfl
      · grw [hε₀']
      · rw [← HermitianMat.zero_le_iff]
        apply MState.zero_le

    -- (S83)
    let c' ε2 n := (c n + (c n) / n) ⊔ ((R2 ρ σ).toReal + ε₀ + ε2)

    have hc' (ε2 : ℕ → ℝ≥0) (hε2 : ∀ n, ε2 n < 1) :
        ∃ (C : ℝ≥0), ∀ᶠ (n : ℕ) in Filter.atTop, c' (ε2 n) n ≤ C := by
      apply c'_bounded hε2 _ hc

    -- (S84)
    have hσ'' ε2 n : Real.exp (-n * c' ε2 n) • 1 ≤ (σ'' n).M := by
      rcases n.eq_zero_or_pos with rfl | hn
      · have _ : Unique (H (i ^ 0)) := by
          rw [spacePow_zero]
          infer_instance
        apply le_of_eq
        simp [Unique.eq_default (σ'' 0)]
      calc
        (σ'' n).M ≥ Real.exp (- c n) • (σ' n).M := σ'_le_σ'' n
        _ ≥ (Real.exp (- c n) * (1 / 3)) • (σ₁⊗^S[n]).M := by
          grw [← hσ₁_le_σ' n, smul_smul]
        _ ≥ (Real.exp (- c n) * (1 / 3)) • ((iInf (σ₁⊗^S[n]).M.H.eigenvalues) • 1) := by
          apply smul_le_smul_of_nonneg_left
          · exact iInf_eigenvalues_smul_one_le (σ₁⊗^S[n]).M.H
          · positivity
        _ = (Real.exp (- c n) * (1 / 3) * mineig^n) • 1 := by
          dsimp [mineig, iInf]
          rw [← Matrix.IsHermitian.spectrum_real_eq_range_eigenvalues]
          rw [← Matrix.IsHermitian.spectrum_real_eq_range_eigenvalues]
          rw [MState.toMat_M, sInf_spectrum_spacePow σ₁ n, MState.toMat_M, smul_smul]
        _ = Real.exp (- n * (c n + (c n) / n)) • 1 := by
          rw [c_identity h_min_pos hn]
        _ ≥ Real.exp (-n * c' ε2 n) • 1 := by
          apply smul_le_smul_of_nonneg_right
          · apply Real.exp_le_exp_of_le
            simp only [neg_mul, neg_le_neg_iff]
            apply mul_le_mul_of_nonneg_left _ (by positivity)
            dsimp [c']
            exact le_sup_left
          · exact zero_le_one

    -- Leo: I think there's a typo in the third eq. of this step: ρ should be ρ^n.
    -- The next set of equations also have ρ_n instead of ρ^n.
    -- (S88)
    have hDleq ε2 n : (𝐃(ℰ n (ρ⊗^S[n])‖σ'' n) / n : ℝ≥0∞) ≤  ((R1 ρ ε) + .ofReal ε2) +
         .ofReal ((P1 ε2 n).inner (ℰ n (ρ⊗^S[n]))) * ((R2 ρ σ + .ofReal ε₀ + .ofReal ε2) - (R1 ρ ε + .ofReal ε2)) +
         .ofReal ((P2 ε2 n).inner (ℰ n (ρ⊗^S[n]))) * (.ofReal (c' ε2 n) - (R2 ρ σ + .ofReal ε₀ + .ofReal ε2)) := by

      -- see (S81) for comments on why that statement had to be changed
<<<<<<< HEAD
      -- (S85) (first inequality should have $\sigma_n''$ instead of $\tilde{\sigma}_n''$; corrected in v4, where $\tilde{\sigma}_n'$ takes the place of $\sigma_n''$)
      have hE3leq ε2 (n : ℕ) (hε2 : 0 < ε2) : (1/n : ℝ) • (E3 ε2 n).toMat * ((ℰ n (ρ⊗^S[n])).M.log.toMat - (σ'' n).M.log.toMat) ≤ (c' ε2 n) • (E3 ε2 n).toMat := by
        calc
          (1/n : ℝ) • (E3 ε2 n).toMat * ((ℰ n (ρ⊗^S[n])).M.log.toMat - (σ'' n).M.log.toMat) ≤ (1/n) • (E3 ε2 n).toMat * (- (σ'' n).M.log.toMat) := by
            sorry -- first inequality of (S85)
          _ ≤ (1/n) • (E3 ε2 n).toMat * (- (Real.exp (-n * c' ε2 n) • (1 : HermitianMat (H (i ^ n)) ℂ)).log.toMat) := by -- towards 2nd (S85)ineq
            simp only [nsmul_eq_mul, mul_neg, neg_mul, neg_le_neg_iff]
            have hlog : (Real.exp (-(n * c' ε2 n)) • 1 : HermitianMat (H (i ^ n)) ℂ).log.toMat ≤ ((σ'' n).M).log.toMat := by
              rw [Subtype.coe_le_coe]
              have h_comm : Commute ((Real.exp _ • 1 : HermitianMat _ ℂ).toMat) _ :=
                Commute.smul_left (Commute.one_left (σ'' n).M.toMat) (Real.exp (-(n * c' ε2 n)))
              exact HermitianMat.log_le_log_of_commute h_comm (by simpa using hσ'' ε2 n)
                (Matrix.PosDef.smul Matrix.PosDef.one (Real.exp_pos (-(n * c' ε2 n))))
            rw [← sub_nonneg] at hlog
            rw [← sub_nonneg, ← mul_sub_left_distrib]
            have comm_aux2 : Commute (E3 ε2 n).toMat ((σ'' n).M.log.toMat - (Real.exp (-(n * c' ε2 n)) • 1 : HermitianMat _ ℂ).log.toMat) := by sorry
            rw [Matrix.mul_assoc]
            have hElog : 0 ≤ (E3 ε2 n).toMat * ((σ'' n).M.log.toMat - (Real.exp (-(n * c' ε2 n)) • 1 : HermitianMat _ ℂ).log.toMat) := by
              apply Commute.mul_nonneg _ hlog comm_aux2
              -- Show 0 ≤ E3
              sorry
            apply Commute.mul_nonneg _ hElog _
            simp only [zero_le_iff_posSemidef, (Matrix.PosSemidef.natCast (1 / n))]
            simp only [Nat.cast_commute (1/n) _]
          _ ≤ (c' ε2 n) • (E3 ε2 n).toMat := by sorry
=======
      --(S85)
      have hE3leq ε2 (n : ℕ) (hε2 : 0 < ε2) : (1/n : ℝ) • (E3 ε2 n).toMat * ((ℰ n (ρ⊗^S[n])).M.log.toMat - (σ'' n).M.log.toMat) ≤ (c' ε2 n) • (E3 ε2 n).toMat := by
        sorry

>>>>>>> 2e4e7e9f
      --Linearly combine S81, S82, S85:
      --(S86)
      --(S87)
      sorry

    -- (S91)
    have hliminfDleq : Filter.atTop.liminf (fun n ↦ 𝐃(ℰ n (ρ⊗^S[n])‖σ'' n) / n) ≤
         (R1 ρ ε) + .ofReal (1 - ε.val) * (R2 ρ σ + .ofReal ε₀ - R1 ρ ε) := by

      --Pick a sequence `ε2 n` that converges slowly enough that we ensure both the P1 and P2 terms,
      -- which otherwise depend on a 'constant' ε₁ and ε₂, both converge to zero as well. We do this
      -- by looking at the max of the P1 and P2 terms.
      have this :=
        exists_liminf_zero_of_forall_liminf_limsup_le_with_UB (1 - ε) 0
        (fun x n ↦ ENNReal.ofNNReal ⟨(P1 x n).inner (ℰ n (ρ⊗^S[n])).M,
          HermitianMat.inner_ge_zero (HermitianMat.proj_le_nonneg _ _) (ℰ n (ρ⊗^S[n])).zero_le⟩)
        (fun x n ↦ ENNReal.ofNNReal ⟨(P2 x n).inner (ℰ n (ρ⊗^S[n])).M,
          HermitianMat.inner_ge_zero (HermitianMat.proj_le_nonneg _ _) (ℰ n (ρ⊗^S[n])).zero_le⟩)
        zero_lt_one ?_ ?_; rotate_left
      · --hliminfP1, up to stupid casting
        intro x hx
        specialize hliminfP1 ⟨x, hx.le⟩ hx
        apply ENNReal.ofReal_mono at hliminfP1
        convert ← hliminfP1 using 1
        dsimp
        conv =>
          enter [2, 1, n]
          rw [← ENNReal.ofReal_eq_coe_nnreal]
        refine ENNReal.ofReal_mono.map_liminf_of_continuousAt _ ?_ ?_ ?_
        · apply ENNReal.continuous_ofReal.continuousAt
        · use 1
          simp only [ge_iff_le, Filter.eventually_map, Filter.eventually_atTop,
            forall_exists_index]
          intro a x hx
          apply (hx x le_rfl).trans
          rw [← (ℰ x (ρ⊗^S[x])).tr, ← HermitianMat.one_inner]
          apply HermitianMat.inner_mono' (ℰ x (ρ⊗^S[x])).zero_le
          apply HermitianMat.proj_le_le_one
        · use 0
          simp only [ge_iff_le, Filter.eventually_map, Filter.eventually_atTop]
          use 0
          intro _ _
          apply HermitianMat.inner_ge_zero
          · apply HermitianMat.proj_le_nonneg
          · apply MState.zero_le
      · --hlimsupP2', up to stupid casting
        intro x hx
        specialize hlimsupP2' x hx
        apply le_of_eq at hlimsupP2'
        apply ENNReal.ofReal_mono at hlimsupP2'
        convert ← hlimsupP2' using 1
        dsimp
        conv =>
          enter [2, 1, n]
          exact (ENNReal.ofReal_eq_coe_nnreal _).symm
        swap
        · simp
        refine ENNReal.ofReal_mono.map_limsup_of_continuousAt _ ?_ ?_ ?_
        · apply ENNReal.continuous_ofReal.continuousAt
        · use 1
          simp only [ge_iff_le, Filter.eventually_map, Filter.eventually_atTop]
          use 0
          intro x hx
          rw [← (ℰ x (ρ⊗^S[x])).tr, ← HermitianMat.one_inner]
          apply HermitianMat.inner_mono' (ℰ x (ρ⊗^S[x])).zero_le
          apply HermitianMat.proj_le_le_one
        · use 0
          simp only [ge_iff_le, Filter.eventually_map, Filter.eventually_atTop,
            forall_exists_index]
          intro a x hx
          refine le_trans ?_ (hx x le_rfl)
          apply HermitianMat.inner_ge_zero
          · apply HermitianMat.proj_le_nonneg
          · apply MState.zero_le
      rcases this with ⟨ε2, hg₁, hg₂, hg₃, hliminf_g₁, hliminf_g₂⟩

      replace hDleq := Filter.liminf_le_liminf (Filter.Eventually.of_forall (f := .atTop) (fun (n : ℕ) ↦ hDleq (ε2 n) n))
      apply le_trans hDleq -- (S89)
      have hP2zero : Filter.atTop.Tendsto (fun n ↦ .ofReal ((P2 (ε2 n) n).inner (ℰ n (ρ⊗^S[n]))) *
          (.ofReal (c' (ε2 n) n) - (R2 ρ σ + .ofReal ε₀ + .ofReal (ε2 n)))) (𝓝 0) := by
        have hf : Filter.atTop.Tendsto (fun n ↦ .ofReal ((P2 (ε2 n) n).inner (ℰ n (ρ⊗^S[n])))) (𝓝 (0 : ℝ≥0∞)) := by
          refine tendsto_of_le_liminf_of_limsup_le bot_le ?_
          convert hliminf_g₂
          apply ENNReal.ofReal_eq_coe_nnreal
        obtain ⟨C, hC⟩ := hc' ε2 hg₂
        refine ENNReal.bdd_le_mul_tendsto_zero (b := C) (by finiteness) hf ?_
        filter_upwards [hC] with a ha
        grw [ha]
        simp
      conv =>
        enter [1, 1]
        rw [← Pi.add_def]
      rw [ENNReal.liminf_add_of_right_tendsto_zero hP2zero _]
      conv =>
        enter [1, 1, n]
        rw [add_assoc]
      rw [liminf_const_add (Filter.atTop) _ (R1 ρ ε) (by isBoundedDefault) (by isBoundedDefault)]
      conv =>
        enter [1, 2, 1]
        rw [← Pi.add_def]
        enter [2, n]
        rw [mul_comm]
      rw [ENNReal.liminf_add_of_left_tendsto_zero ?_ _]
      · rw [ENNReal.add_le_add_iff_left hR1]
        apply le_trans (ENNReal.liminf_mul_le ?_ ?_)
        · rw [mul_comm]
          gcongr
          · -- apply hliminfP1
            -- Alex: This is hard to prove with hliminfP1, because in hliminfP1 the ε2 is fixed inside
            --  the liminf, but here it is allowed to vary with n. We need to 'upgrade' hliminfP1 with
            --  the following fact, which should (in some form) be its own theorem:
            /- (∀ x, x > 0 → liminf (n ↦ f x n) ≤ y) →
              ∃ g : ℕ → ℝ, (∀ x, g x > 0) ∧ (liminf g = 0) ∧ (liminf (n ↦ f (g n) n) ≤ y)
            -/
            --this is stated above as exists_liminf_zero_of_forall_liminf_le.
            -- ... but then this needs to match up with the ε2 ...
            --Ahh, no, so actually this `g` is how we want to pick our `ε2` above!
            convert hliminf_g₁ using 3 with n
            apply ENNReal.ofReal_eq_coe_nnreal
          · conv =>
              enter [1, 1, n]
              rw [ENNReal.add_sub_add_eq_sub_right (by finiteness)]
            rw [Filter.limsup_const]
        · left
          apply ne_bot_of_le_ne_bot (b := ENNReal.ofReal ε₀)
          · rwa [← bot_lt_iff_ne_bot, ENNReal.bot_eq_zero, ENNReal.ofReal_pos]
          apply Filter.le_limsup_of_frequently_le'
          apply Filter.Eventually.frequently
          apply Filter.Eventually.of_forall
          intro x
          rw [add_right_comm, ← ENNReal.sub_add_eq_add_sub (add_le_add_right hR1R2.le _) (by finiteness)]
          exact le_add_self
        · left
          apply ne_top_of_le_ne_top (b := R2 ρ σ + ENNReal.ofReal ε₀ + 1) (by finiteness)
          apply Filter.limsup_le_of_le (by isBoundedDefault) ?_
          apply Filter.Eventually.of_forall
          intro x
          suffices h : ε2 x ≤ 1 by
            nth_grw 1 [h]
            simp
          exact (hg₂ x).le
      · rw [← ENNReal.ofReal_zero ]
        apply ENNReal.tendsto_ofReal
        rw [← NNReal.tendsto_coe] at hg₃
        exact hg₃

    simp only [tsub_le_iff_right]
    convert hliminfDleq using 1
    rw [add_comm, ENNReal.add_right_inj hR1]
    --Rewriting through the ENNReal madness to get (S92)
    conv =>
      rhs
      rw [← ENNReal.sub_add_eq_add_sub hR1R2.le hR1, ← ENNReal.ofReal_toReal hR1,
          ← ENNReal.ofReal_toReal hR2, ← ENNReal.ofReal_sub _ (ENNReal.toReal_nonneg),
          ← ENNReal.ofReal_add (sub_nonneg.mpr (ENNReal.toReal_mono hR2 hR1R2.le)) hε₀.le,
          ← ENNReal.ofReal_mul (by simp)]
      rhs
      rw [← ENNReal.toReal_sub_of_le hR1R2.le hR2]

      equals (1 - ε'.val) * (R2 ρ σ - R1 ρ ε).toReal =>
        unfold ε₀
        field_simp [show 1 - ε.val ≠ 0 from ne_of_gt (sub_pos.mpr hε.2)]
        ring_nf
    rw [ENNReal.ofReal_mul (by simp), Prob.ofNNReal_toNNReal,
      ENNReal.ofReal_toReal (by simp [hR1, hR2]), Prob.coe_one_minus]

  use fun n ↦ ⟨σ' n, σ'_free n⟩
  rw [R2, hliminf]
  exact hliminfR

/-- Lemma 7 gives us a way to repeatedly "improve" a sequence σ to one with a smaller gap between R2 and R1.
The paper paints this as pretty much immediate from Lemma7, but we need to handle the case where R2 is below
R1. -/
private noncomputable def Lemma7_improver (ρ : MState (H i)) {ε : Prob} (hε : 0 < ε ∧ ε < 1) {ε' : Prob} (hε' : 0 < ε' ∧ ε' < ε) :
    --The parameters above are the "fixed" parameters that we'll improve
    --It takes one sequence of free states, `(n : ℕ) → IsFree (i := i ^ n)`, and gives a new one
    ((n : ℕ) → IsFree (i := i ^ n)) → ((n : ℕ) → IsFree (i := i ^ n)) :=
  fun σ ↦
    if h : R2 ρ σ ≥ R1 ρ ε then
      (Lemma7 ρ hε σ h ε' hε').choose
    else
     σ --The gap was already 0 (or even, negative!) so leave it unchanged.

/-- The Lemma7_improver does its job at shrinking the gap. -/
theorem Lemma7_gap (ρ : MState (H i)) {ε : Prob} (hε : 0 < ε ∧ ε < 1) {ε' : Prob} (hε' : 0 < ε' ∧ ε' < ε) :
    ∀ σ,
      letI σ' := Lemma7_improver ρ hε hε' σ;
      R2 ρ σ' - R1 ρ ε ≤ .ofNNReal (1 - ε' : Prob) * (R2 ρ σ - R1 ρ ε) := by
  intro σ
  dsimp [SteinsLemma.Lemma7_improver]
  split_ifs with h
  · exact (SteinsLemma.Lemma7 ρ hε σ h ε' hε').choose_spec
  · push_neg at h
    rw [tsub_eq_zero_of_le h.le]
    exact zero_le _

end Lemma7

/-- Theorem 1 in https://arxiv.org/pdf/2408.02722v3 -/
theorem GeneralizedQSteinsLemma {i : ι} (ρ : MState (H i)) {ε : Prob} (hε : 0 < ε ∧ ε < 1) :
    Filter.atTop.Tendsto (fun n ↦ —log β_ ε(ρ⊗^S[n]‖IsFree) / n) (𝓝 (𝑅ᵣ∞ ρ)) := by

  --It suffices to show limsup LHS ≤ RHS and liminf LHS ≥ RHS.
  refine tendsto_of_le_liminf_of_limsup_le ?_ ?_
  · -- the "key part" of the "opposite inequality".
    --We need to pick an ε' (a \tilde{ε} in the paper). The only constraint(?) is that it's strictly
    --less than ε. We take ε' := ε/2.
     --TODO: Should we have an HDiv Prob Nat instance?
    let ε' : Prob := ⟨ε/2, by constructor <;> linarith [ε.zero_le_coe, ε.coe_le_one]⟩
    have hε' : 0 < ε' ∧ ε' < ε := by constructor <;> change (_ : ℝ) < (_ : ℝ) <;> simpa [ε'] using hε.1

    --Take some initial sequence σ₁. We need to pick it so that `R2 ρ σ₁` is finite, otherwise we can't "shrink"
    --it by applying Lemma 7. Taking the full-rank state of dimension `H i` and taking all powers of it, works.
    set σ₁ : (n : ℕ) → IsFree (i := i ^ n) := fun n ↦
      ⟨(free_fullRank i).choose ⊗^S[n], IsFree.npow (free_fullRank i).choose_spec.2 n⟩ with hσ₁
    have hσ₁_top : R2 ρ σ₁ ≠ ⊤ := by
      rw [R2, ← Filter.liminf_nat_add _ 1]
      simp [σ₁, mul_comm _ (qRelativeEnt _ _)]
      conv =>
        enter [1,1,1,n]
        rw [ENNReal.mul_div_cancel_right (by positivity) (by finiteness)]
      simp [qRelativeEnt_ne_top (free_fullRank i).choose_spec.1]
    clear hσ₁
    --Repeat the Lemma7 improvement process to drive the gap down
    let σₖ : ℕ → (n : ℕ) → IsFree (i := i ^ n) := fun k ↦
      (Lemma7_improver ρ hε hε')^[k] σ₁

    --The gap between R_{1,ε} and R2 for `σₖ k` goes to 0 as `k → ∞`.
    have hσₖ_gap : Filter.atTop.Tendsto (fun k ↦ R2 ρ (σₖ k) - R1 ρ ε) (𝓝 0) := by
      suffices h : ∀ (k : ℕ), R2 ρ (σₖ k) - R1 ρ ε ≤ ↑(1 - ε')^k * (R2 ρ σ₁ - R1 ρ ε) by
        refine tendsto_nhds_bot_mono' ?_ h
        conv =>
          enter [3, 1]
          equals 0 * (R2 ρ σ₁ - R1 ρ ε) => simp
        apply ENNReal.Tendsto.mul_const
        · simp only [ENNReal.tendsto_pow_atTop_nhds_zero_iff]
          --This should just be `simp` or `bound` at this point. TODO.
          simp [Prob.toNNReal, ← NNReal.coe_lt_coe, hε'.1]
        · right; exact ENNReal.sub_ne_top hσ₁_top
      suffices h : ∀ (m k : ℕ), R2 ρ (σₖ (m + k)) - R1 ρ ε ≤ (1 - ε')^k * (R2 ρ (σₖ m) - R1 ρ ε) by
        convert h 0; simp
      intro m k; induction k generalizing m
      · simp [σₖ]
      rename_i k ih
      have σₖ_succ (n) : σₖ (n + 1) = Lemma7_improver ρ hε hε' (σₖ n) :=
        Function.iterate_succ_apply' ..
      rw [← add_assoc, σₖ_succ, pow_succ]
      grw [Lemma7_gap ρ hε hε' (σₖ (m + k)), ih m]
      ring_nf
      rfl

    replace hσₖ_gap : Filter.atTop.liminf (fun k ↦ R2 ρ (σₖ k)) ≤ R1 ρ ε := by
      rw [ENNReal.tendsto_sub_const_nhds_zero_iff] at hσₖ_gap
      grw [Filter.liminf_le_limsup, hσₖ_gap]

    rw [R1] at hσₖ_gap
    grw [← hσₖ_gap]; clear hσₖ_gap

    have hReg := RelativeEntResource.tendsto_ennreal ρ
    replace hReg := hReg.liminf_eq
    rw [← hReg]; clear hReg

    unfold R2
    /- The idea is now that: the LHS is the liminf over all n, of the minimum free σ of dimension n;
      the RHS is the liminf over a particular subsequence, given by σₖ, which is free. But then
      the math is complicated a bit by the fact that the RHS is a _double_ liminf. This is what H&Y
      deal with by talking about the sequences `σ_{n_k, ∗} = σ_{n_k, k}` (below Eq (26)). We don't
      actually construct such a subsequence here, we just unfold the bounds repeatedly.
    -/
    refine Filter.le_liminf_of_le (by isBoundedDefault) ?_
    apply Filter.Eventually.of_forall fun _ ↦ ?_
    refine Filter.liminf_le_liminf ?_
    apply Filter.Eventually.of_forall fun _ ↦ ?_
    gcongr
    rw [iInf_subtype']
    exact iInf_le _ _

  · --the "strong converse" part
    conv =>
      enter [1, 1, n, 1, 1]
      rw [← OptimalHypothesisRate.Lemma3 ε IsCompact_IsFree free_convex]

    --Let σₘ be the state minimizing 𝐃(ρ⊗^m‖σₘ) over free states. This is guaranteed to exist since
    -- (1) the divergence is continuous and (2) the set of free states is compact.
    have σₘ_exists (m : ℕ) := IsCompact_IsFree.exists_isMinOn_lowerSemicontinuousOn
      Set.Nonempty.of_subtype (f := fun σ ↦ 𝐃(ρ⊗^S[m]‖σ)) (by fun_prop)

    have hσₘ1 (m) := (σₘ_exists m).choose_spec.left
    have hσₘ2 (m) := (σₘ_exists m).choose_spec.right
    generalize σₘ_def : (fun m ↦ (σₘ_exists m).choose) = σₘ
    simp_rw [congrFun σₘ_def] at hσₘ1 hσₘ2
    clear σₘ_def σₘ_exists

    --Let σ₁ be the full-rank free state
    have ⟨σ₁, hσ₁_pos, hσ₁_free⟩ := FreeStateTheory.free_fullRank i

    --`h` is Eq (14)
    have h (m : ℕ) (hm : m ≥ 1) := Lemma6 hm ρ σ₁ (σₘ m) hσ₁_pos hε.2

    --Update `h` to Eq (15)
    have h₂ (m : ℕ) : (fun n ↦ —log β_ ε(ρ⊗^S[n]‖IsFree) / n) ≤ᶠ[Filter.atTop]
        (fun n ↦ —log β_ ε(ρ⊗^S[n]‖{(Lemma6_σn m σ₁ (σₘ m)) n}) / n) := by
      rw [Filter.EventuallyLE]
      apply Filter.Eventually.of_forall
      intro n
      gcongr
      apply OptimalHypothesisRate.negLog_le_singleton
      apply Lemma6_σn_IsFree hσ₁_free hσₘ1
    replace h (m) (hm) := (Filter.limsup_le_limsup (h₂ m)).trans (h m hm)
    clear h₂

    --Update `h` to Eq (16)
    conv at h =>
      enter [m, hm, 2, 1]
      exact (IsMinOn.iInf_eq (hσₘ1 m) (hσₘ2 m)).symm

    apply tendsto_le_of_eventuallyLE tendsto_const_nhds (RelativeEntResource.tendsto_ennreal ρ)
    rw [Filter.EventuallyLE, Filter.eventually_atTop]
    use 1
    convert h using 7
    · exact OptimalHypothesisRate.Lemma3 ε IsCompact_IsFree free_convex
    · symm
      apply iInf_subtype''

/-- Theorem 4, which is also called the Generalized quantum Stein's lemma in Hayashi & Yamasaki.
What they state as an equality of limits, which don't exist per se in Mathlib, we state as the existence
of a number (which happens to be `RegularizedRelativeEntResource`) to which both sides converge.
-/
theorem limit_hypotesting_eq_limit_rel_entropy (ρ : MState (H i)) (ε : Prob) (hε : 0 < ε ∧ ε < 1) :
    ∃ d : ℝ≥0,
      Filter.atTop.Tendsto (fun n ↦ —log β_ ε(ρ⊗^S[n]‖IsFree) / n) (𝓝 d)
      ∧
      Filter.atTop.Tendsto (fun n ↦ (⨅ σ ∈ IsFree, 𝐃(ρ⊗^S[n]‖σ)) / n) (𝓝 d)
      := by
  use 𝑅ᵣ∞ ρ -- Regularized relative entropy of resource (RegularizedRelativeEntResource) as an NNReal
  constructor
  · exact GeneralizedQSteinsLemma ρ hε -- Theorem 1 in Hayashi & Yamasaki
  · exact RelativeEntResource.tendsto_ennreal ρ -- The regularized relative entropy of resource is not infinity<|MERGE_RESOLUTION|>--- conflicted
+++ resolved
@@ -1785,7 +1785,6 @@
          .ofReal ((P2 ε2 n).inner (ℰ n (ρ⊗^S[n]))) * (.ofReal (c' ε2 n) - (R2 ρ σ + .ofReal ε₀ + .ofReal ε2)) := by
 
       -- see (S81) for comments on why that statement had to be changed
-<<<<<<< HEAD
       -- (S85) (first inequality should have $\sigma_n''$ instead of $\tilde{\sigma}_n''$; corrected in v4, where $\tilde{\sigma}_n'$ takes the place of $\sigma_n''$)
       have hE3leq ε2 (n : ℕ) (hε2 : 0 < ε2) : (1/n : ℝ) • (E3 ε2 n).toMat * ((ℰ n (ρ⊗^S[n])).M.log.toMat - (σ'' n).M.log.toMat) ≤ (c' ε2 n) • (E3 ε2 n).toMat := by
         calc
@@ -1811,12 +1810,6 @@
             simp only [zero_le_iff_posSemidef, (Matrix.PosSemidef.natCast (1 / n))]
             simp only [Nat.cast_commute (1/n) _]
           _ ≤ (c' ε2 n) • (E3 ε2 n).toMat := by sorry
-=======
-      --(S85)
-      have hE3leq ε2 (n : ℕ) (hε2 : 0 < ε2) : (1/n : ℝ) • (E3 ε2 n).toMat * ((ℰ n (ρ⊗^S[n])).M.log.toMat - (σ'' n).M.log.toMat) ≤ (c' ε2 n) • (E3 ε2 n).toMat := by
-        sorry
-
->>>>>>> 2e4e7e9f
       --Linearly combine S81, S82, S85:
       --(S86)
       --(S87)
