--- conflicted
+++ resolved
@@ -48,14 +48,9 @@
 -- lemma, we don't need convexity).
 /-- Lemma 5 -/
 theorem limit_rel_entropy_exists (ρ : MState (H i)) :
-<<<<<<< HEAD
   ∃ d : ℝ≥0,
     Filter.Tendsto (fun n ↦ (↑n)⁻¹ * ⨅ σ ∈ IsFree (i := i⊗^[n]), 𝐃(ρ⊗^[n]‖σ))
     .atTop (𝓝 d) := by
-=======
-  ∃ d : ℝ, Filter.Tendsto (fun n ↦ (⨅ σ ∈ IsFree (i := i⊗^[n]), qRelativeEnt (ρ⊗^[n]) σ) / n)
-  Filter.atTop (nhds (↑d : EReal)) := by
->>>>>>> c5e4a6bb
   sorry
 
 variable {d : Type*} [Fintype d] [DecidableEq d] in
@@ -76,18 +71,12 @@
           |>.trans <|
           (Equiv.prodCongr (Equiv.curry ..) (Equiv.refl _))
       (σl.prod σr).relabel eqv
-<<<<<<< HEAD
-    Filter.atTop.limsup (fun n ↦ -β_ ε(ρ ⊗^ n‖{σn n}) / n : ℕ → EReal) ≤
-    𝐃(ρ⊗^m‖σₘ) / m
-=======
-    Filter.atTop.limsup (fun n ↦ - Real.log (OptimalHypothesisRate (ρ ⊗^ n) ε {σn n}) / n : ℕ → ℝ) ≤
-    (qRelativeEnt (ρ ⊗^ m) σm) / m
->>>>>>> c5e4a6bb
+    Filter.atTop.limsup (fun n ↦ -Real.log β_ ε(ρ ⊗^ n‖{σn n}) / n : ℕ → EReal) ≤
+    𝐃(ρ⊗^m‖σₘ) / ma43b43e
   := by
   sorry
 
 /-- Theorem 4, which is _also_ called the Generalized Quantum Stein's Lemma in Hayashi & Yamasaki -/
-<<<<<<< HEAD
 theorem limit_hypotesting_eq_limit_rel_entropy (ρ : MState (H i)) (ε : ℝ) (hε : 0 < ε ∧ ε < 1) :
     ∃ d : ℝ≥0,
       Filter.Tendsto (fun n ↦ -Real.log β_ ε(ρ⊗^[n] ‖ IsFree) / n)
@@ -95,15 +84,6 @@
       ∧
       Filter.Tendsto (fun n ↦ (↑n)⁻¹ * ⨅ σ ∈ IsFree, 𝐃(ρ⊗^[n]‖σ))
       .atTop (𝓝 d)
-=======
-theorem limit_hypotesting_eq_limit_rel_entropy (ε : ℝ) (hε : 0 < ε ∧ ε < 1) :
-    ∃ d : ℝ,
-      Filter.Tendsto (fun n ↦ -Real.log (OptimalHypothesisRate (ρ⊗^[n]) ε IsFree) / n)
-      Filter.atTop (nhds (d))
-      ∧
-      Filter.Tendsto (fun n ↦ ⨅ σ ∈ IsFree (i := i⊗^[n]), qRelativeEnt (ρ⊗^[n]) σ / n)
-      Filter.atTop (nhds (d : EReal))
->>>>>>> c5e4a6bb
       := by
   sorry
 
@@ -112,25 +92,20 @@
   -- This is not exactly how R_{1, ε} is defined in Eq. (17), but it should be equal due to
   -- the monotonicity of log and Lemma 3.
   let R1 : ℝ :=
-    Filter.liminf (fun n ↦ -Real.log (OptimalHypothesisRate (ρ⊗^[n]) ε IsFree) / n) Filter.atTop
+    Filter.liminf (fun n ↦ -Real.log β_ ε(ρ⊗^[n]‖IsFree) / n) Filter.atTop
   let R2 : EReal :=
-    Filter.liminf (fun n ↦ qRelativeEnt (ρ⊗^[n]) (σ n) / n) Filter.atTop
+    Filter.liminf (fun n ↦ 𝐃(ρ⊗^[n]‖σ n) / n) Filter.atTop
   (R2 ≥ R1) →
   ∀ ε' : ℝ, 0 < ε' ∧ ε' < ε → -- ε' is written as \tilde{ε} in the paper.
   ∃ σ' : (n : ℕ+) → IsFree (i := i⊗^[n]),
   let R2' : EReal :=
-    Filter.liminf (fun n ↦ qRelativeEnt (ρ⊗^[n]) (σ' n) / n) Filter.atTop
+    Filter.liminf (fun n ↦ 𝐃(ρ⊗^[n]‖σ' n) / n) Filter.atTop
   R2' - R1 ≤ (1 - ε') * (R2 - R1)
   := by
   sorry
 
 theorem GeneralizedQSteinsLemma {i : ι} (ρ : MState (H i)) (ε : ℝ) (hε : 0 < ε ∧ ε < 1) :
     Filter.Tendsto (fun n ↦
-<<<<<<< HEAD
       -Real.log β_ ε(ρ⊗^[n]‖IsFree) / n
     ) .atTop (𝓝 (RegularizedRelativeEntResource ρ)) := by
-=======
-      -Real.log (OptimalHypothesisRate (ρ⊗^[n]) ε IsFree) / n
-    ) Filter.atTop (nhds (RegularizedRelativeEntResource ρ)) := by
->>>>>>> c5e4a6bb
   sorry